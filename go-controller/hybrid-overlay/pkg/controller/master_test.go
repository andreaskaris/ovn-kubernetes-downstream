--- conflicted
+++ resolved
@@ -3,11 +3,7 @@
 import (
 	"context"
 	"fmt"
-<<<<<<< HEAD
 	"reflect"
-	"strings"
-=======
->>>>>>> f0d82ea9
 	"sync"
 
 	"github.com/urfave/cli/v2"
@@ -488,20 +484,19 @@
 			Expect(err).NotTo(HaveOccurred())
 
 			f := informers.NewSharedInformerFactory(fakeClient, informer.DefaultResyncInterval)
-			mockOVNNBClient := ovntest.NewMockOVNClient(goovn.DBNB)
-			mockOVNSBClient := ovntest.NewMockOVNClient(goovn.DBSB)
+			// TODO(trozet) actually check some expected data in the DB?
+			dbSetup := libovsdbtest.TestSetup{}
+			libovsdbOvnNBClient, err := libovsdbtest.NewNBTestHarness(dbSetup, stopChan)
+			gomega.Expect(err).NotTo(gomega.HaveOccurred())
 			m, err := NewMaster(
 				&kube.Kube{KClient: fakeClient},
 				f.Core().V1().Nodes().Informer(),
 				f.Core().V1().Namespaces().Informer(),
 				f.Core().V1().Pods().Informer(),
-				mockOVNNBClient,
-				mockOVNSBClient,
+				libovsdbOvnNBClient,
 				informer.NewTestEventHandler,
 			)
 			Expect(err).NotTo(HaveOccurred())
-
-			populatePortAddresses(nodeName, nodeHOMAC, nodeHOIP, mockOVNNBClient)
 
 			f.Start(stopChan)
 			wg.Add(1)
@@ -578,16 +573,18 @@
 			Expect(err).NotTo(HaveOccurred())
 			f := informers.NewSharedInformerFactory(fakeClient, informer.DefaultResyncInterval)
 
+			// TODO(trozet) actually check some expected data in the DB?
+			dbSetup := libovsdbtest.TestSetup{}
+			libovsdbOvnNBClient, err := libovsdbtest.NewNBTestHarness(dbSetup, stopChan)
+			gomega.Expect(err).NotTo(gomega.HaveOccurred())
+
 			k := &kube.Kube{KClient: fakeClient}
-			mockOVNNBClient := ovntest.NewMockOVNClient(goovn.DBNB)
-			mockOVNSBClient := ovntest.NewMockOVNClient(goovn.DBSB)
 			m, err := NewMaster(
 				k,
 				f.Core().V1().Nodes().Informer(),
 				f.Core().V1().Namespaces().Informer(),
 				f.Core().V1().Pods().Informer(),
-				mockOVNNBClient,
-				mockOVNSBClient,
+				libovsdbOvnNBClient,
 				informer.NewTestEventHandler,
 			)
 			Expect(err).NotTo(HaveOccurred())
@@ -602,7 +599,7 @@
 
 			updatedNs, err := fakeClient.CoreV1().Namespaces().Get(context.TODO(), nsName, metav1.GetOptions{})
 			Expect(err).NotTo(HaveOccurred())
-			nsAnnotator := kube.NewNamespaceAnnotator(k, updatedNs)
+			nsAnnotator := kube.NewNamespaceAnnotator(k, updatedNs.Name)
 			nsAnnotator.Set(hotypes.HybridOverlayVTEP, nsVTEPUpdated)
 			nsAnnotator.Set(hotypes.HybridOverlayExternalGw, nsExGwUpdated)
 			err = nsAnnotator.Run()
