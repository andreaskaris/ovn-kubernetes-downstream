// +build linux

package node

import (
	"bytes"
	"fmt"
	"net"
	"strings"
	"syscall"

	"github.com/urfave/cli/v2"
	v1 "k8s.io/api/core/v1"
	metav1 "k8s.io/apimachinery/pkg/apis/meta/v1"
	"k8s.io/client-go/kubernetes/fake"
	"k8s.io/client-go/tools/record"
	utilnet "k8s.io/utils/net"

	"github.com/ovn-org/ovn-kubernetes/go-controller/pkg/config"
	"github.com/ovn-org/ovn-kubernetes/go-controller/pkg/factory"
	"github.com/ovn-org/ovn-kubernetes/go-controller/pkg/kube"
	ovntest "github.com/ovn-org/ovn-kubernetes/go-controller/pkg/testing"
	"github.com/ovn-org/ovn-kubernetes/go-controller/pkg/util"

	"github.com/containernetworking/plugins/pkg/ns"
	"github.com/containernetworking/plugins/pkg/testutils"
	"github.com/vishvananda/netlink"

	egressfirewallfake "github.com/ovn-org/ovn-kubernetes/go-controller/pkg/crd/egressfirewall/v1/apis/clientset/versioned/fake"
	apiextensionsfake "k8s.io/apiextensions-apiserver/pkg/client/clientset/clientset/fake"

	. "github.com/onsi/ginkgo"
	. "github.com/onsi/gomega"
)

func setupNodeAccessBridgeTest(fexec *ovntest.FakeExec, nodeName, brLocalnetMAC, mtu string) {
	gwPortMac := util.IPAddrToHWAddr(net.ParseIP(util.V4NodeLocalNatSubnetNextHop)).String()

	fexec.AddFakeCmdsNoOutputNoError([]string{
		"ovs-vsctl --timeout=15 --may-exist add-br br-local",
	})
	fexec.AddFakeCmd(&ovntest.ExpectedCmd{
		Cmd:    "ovs-vsctl --timeout=15 --if-exists get interface br-local mac_in_use",
		Output: brLocalnetMAC,
	})
	fexec.AddFakeCmdsNoOutputNoError([]string{
		"ovs-vsctl --timeout=15 set bridge br-local other-config:hwaddr=" + brLocalnetMAC,
	})
	fexec.AddFakeCmd(&ovntest.ExpectedCmd{
		Cmd:    "ovs-vsctl --timeout=15 --if-exists get Open_vSwitch . external_ids:ovn-bridge-mappings",
		Output: util.PhysicalNetworkName + ":breth0",
	})
	fexec.AddFakeCmdsNoOutputNoError([]string{
		"ovs-vsctl --timeout=15 set Open_vSwitch . external_ids:ovn-bridge-mappings=" + util.PhysicalNetworkName + ":breth0" + "," + util.LocalNetworkName + ":br-local",
	})
	fexec.AddFakeCmdsNoOutputNoError([]string{
		"ovs-vsctl --timeout=15 --may-exist add-port br-local " + localnetGatewayNextHopPort +
			" -- set interface " + localnetGatewayNextHopPort + " type=internal mtu_request=" + mtu + " mac=" + strings.ReplaceAll(gwPortMac, ":", "\\:"),
	})
}

func shareGatewayInterfaceTest(app *cli.App, testNS ns.NetNS,
	eth0Name, eth0MAC, eth0IP, eth0GWIP, eth0CIDR string, gatewayVLANID uint) {
	const mtu string = "1234"
	const clusterCIDR string = "10.1.0.0/16"
	app.Action = func(ctx *cli.Context) error {
		const (
			nodeName      string = "node1"
			brNextHopIp   string = util.V4NodeLocalNatSubnetNextHop
			systemID      string = "cb9ec8fa-b409-4ef3-9f42-d9283c47aac6"
			nodeSubnet    string = "10.1.1.0/24"
			brLocalnetMAC string = "11:22:33:44:55:66"
		)

		brNextHopCIDR := fmt.Sprintf("%s/%d", brNextHopIp, util.V4NodeLocalNatSubnetPrefix)
		fexec := ovntest.NewFakeExec()
		fexec.AddFakeCmd(&ovntest.ExpectedCmd{
			Cmd: "ovs-vsctl --timeout=15 -- port-to-br eth0",
			Err: fmt.Errorf(""),
		})
		fexec.AddFakeCmd(&ovntest.ExpectedCmd{
			Cmd: "ovs-vsctl --timeout=15 -- br-exists eth0",
			Err: fmt.Errorf(""),
		})
		fexec.AddFakeCmd(&ovntest.ExpectedCmd{
			Cmd: "ovs-vsctl --timeout=15 -- --may-exist add-br breth0 -- br-set-external-id breth0 bridge-id breth0 -- br-set-external-id breth0 bridge-uplink eth0 -- set bridge breth0 fail-mode=standalone other_config:hwaddr=" + eth0MAC + " -- --may-exist add-port breth0 eth0 -- set port eth0 other-config:transient=true",
			Action: func() error {
				return testNS.Do(func(ns.NetNS) error {
					defer GinkgoRecover()

					// Create breth0 as a dummy link
					err := netlink.LinkAdd(&netlink.Dummy{
						LinkAttrs: netlink.LinkAttrs{
							Name:         "br" + eth0Name,
							HardwareAddr: ovntest.MustParseMAC(eth0MAC),
						},
					})
					Expect(err).NotTo(HaveOccurred())
					_, err = netlink.LinkByName("br" + eth0Name)
					Expect(err).NotTo(HaveOccurred())
					return nil
				})
			},
		})
		fexec.AddFakeCmd(&ovntest.ExpectedCmd{
			Cmd:    "ovs-vsctl --timeout=15 --if-exists get interface breth0 mac_in_use",
			Output: eth0MAC,
		})
		fexec.AddFakeCmdsNoOutputNoError([]string{
			"ovs-vsctl --timeout=15 set bridge breth0 other-config:hwaddr=" + eth0MAC,
		})
		fexec.AddFakeCmd(&ovntest.ExpectedCmd{
			Cmd:    "ovs-vsctl --timeout=15 --if-exists get Open_vSwitch . external_ids:ovn-bridge-mappings",
			Output: "",
		})
		fexec.AddFakeCmdsNoOutputNoError([]string{
			"ovs-vsctl --timeout=15 set Open_vSwitch . external_ids:ovn-bridge-mappings=" + util.PhysicalNetworkName + ":breth0",
		})

		setupNodeAccessBridgeTest(fexec, nodeName, brLocalnetMAC, mtu)

		fexec.AddFakeCmd(&ovntest.ExpectedCmd{
			Cmd:    "ovs-vsctl --timeout=15 --if-exists get Open_vSwitch . external_ids:system-id",
			Output: systemID,
		})
		fexec.AddFakeCmd(&ovntest.ExpectedCmd{
			Cmd:    "ovs-ofctl --no-stats --no-names dump-flows br-int table=41,ip,nw_src=" + clusterCIDR,
			Output: ` cookie=0x770ac8a6, table=41, priority=17,ip,metadata=0x3,nw_src=` + clusterCIDR + ` actions=ct(commit,table=42,zone=NXM_NX_REG12[0..15],nat(src=` + eth0IP + `))`,
		})
		fexec.AddFakeCmd(&ovntest.ExpectedCmd{
			Cmd:    "ovs-vsctl --timeout=15 wait-until Interface patch-breth0_node1-to-br-int ofport>0 -- get Interface patch-breth0_node1-to-br-int ofport",
			Output: "5",
		})
		fexec.AddFakeCmd(&ovntest.ExpectedCmd{
			Cmd:    "ovs-vsctl --timeout=15 get interface eth0 ofport",
			Output: "7",
		})
		fexec.AddFakeCmdsNoOutputNoError([]string{
			"ovs-ofctl -O OpenFlow13 replace-flows breth0 -",
		})
		fexec.AddFakeCmdsNoOutputNoError([]string{
			"ovs-ofctl add-flow breth0 cookie=0xdeff105, priority=100, in_port=5, ip, actions=ct(commit, zone=64000), output:7",
			"ovs-ofctl add-flow breth0 cookie=0xdeff105, priority=50, in_port=7, ip, actions=ct(zone=64000, table=1)",
			"ovs-ofctl add-flow breth0 cookie=0xdeff105, priority=100, table=1, ct_state=+trk+est, actions=output:5",
			"ovs-ofctl add-flow breth0 cookie=0xdeff105, priority=100, table=1, ct_state=+trk+rel, actions=output:5",
			"ovs-ofctl add-flow breth0 cookie=0xdeff105, priority=0, table=1, actions=output:NORMAL",
		})
		// nodePortWatcher()
		fexec.AddFakeCmd(&ovntest.ExpectedCmd{
			Cmd:    "ovs-vsctl --timeout=15 --if-exists get interface patch-breth0_" + nodeName + "-to-br-int ofport",
			Output: "5",
		})
		fexec.AddFakeCmd(&ovntest.ExpectedCmd{
			Cmd:    "ovs-vsctl --timeout=15 --if-exists get interface eth0 ofport",
			Output: "7",
		})
		// syncServices()
		fexec.AddFakeCmd(&ovntest.ExpectedCmd{
			Cmd: "ovs-ofctl dump-flows breth0",
			Output: `cookie=0x0, duration=8366.605s, table=0, n_packets=0, n_bytes=0, priority=100,ip,in_port="patch-breth0_no" actions=ct(commit,zone=64000),output:eth0
cookie=0x0, duration=8366.603s, table=0, n_packets=10642, n_bytes=10370438, priority=50,ip,in_port=eth0 actions=ct(table=1,zone=64000)
cookie=0x0, duration=8366.705s, table=0, n_packets=11549, n_bytes=1746901, priority=0 actions=NORMAL
cookie=0x0, duration=8366.602s, table=1, n_packets=0, n_bytes=0, priority=100,ct_state=+est+trk actions=output:"patch-breth0_no"
cookie=0x0, duration=8366.600s, table=1, n_packets=0, n_bytes=0, priority=100,ct_state=+rel+trk actions=output:"patch-breth0_no"
cookie=0x0, duration=8366.597s, table=1, n_packets=10641, n_bytes=10370087, priority=0 actions=LOCAL
`,
		})

		err := util.SetExec(fexec)
		Expect(err).NotTo(HaveOccurred())

		_, err = config.InitConfig(ctx, fexec, nil)
		Expect(err).NotTo(HaveOccurred())

		existingNode := v1.Node{ObjectMeta: metav1.ObjectMeta{
			Name: nodeName,
		}}

		fakeClient := fake.NewSimpleClientset(&v1.NodeList{
			Items: []v1.Node{existingNode},
		})
		egressFirewallFakeClient := &egressfirewallfake.Clientset{}
		crdFakeClient := &apiextensionsfake.Clientset{}

		stop := make(chan struct{})
		wf, err := factory.NewWatchFactory(fakeClient, egressFirewallFakeClient, crdFakeClient)
		Expect(err).NotTo(HaveOccurred())
		defer func() {
			close(stop)
			wf.Shutdown()
		}()

		n := NewNode(nil, wf, existingNode.Name, stop, record.NewFakeRecorder(0))

		iptV4, iptV6 := util.SetFakeIPTablesHelpers()

		nodeAnnotator := kube.NewNodeAnnotator(&kube.Kube{fakeClient, egressFirewallFakeClient}, &existingNode)

		err = util.SetNodeHostSubnetAnnotation(nodeAnnotator, ovntest.MustParseIPNets(nodeSubnet))
		Expect(err).NotTo(HaveOccurred())
		err = nodeAnnotator.Run()
		Expect(err).NotTo(HaveOccurred())

		err = testNS.Do(func(ns.NetNS) error {
			defer GinkgoRecover()

			waiter := newStartupWaiter()
			err = n.initGateway(ovntest.MustParseIPNets(nodeSubnet), nodeAnnotator, waiter)
			Expect(err).NotTo(HaveOccurred())

			// check if IP addresses have been assigned to localnetGatewayNextHopPort interface
			link, err := netlink.LinkByName(localnetGatewayNextHopPort)
			Expect(err).NotTo(HaveOccurred())
			addresses, err := netlink.AddrList(link, syscall.AF_INET)
			Expect(err).NotTo(HaveOccurred())
			var foundAddr bool
			expectedAddress, err := netlink.ParseAddr(brNextHopCIDR)
			Expect(err).NotTo(HaveOccurred())
			for _, a := range addresses {
				if a.IP.Equal(expectedAddress.IP) && bytes.Equal(a.Mask, expectedAddress.Mask) {
					foundAddr = true
					break
				}
			}
			Expect(foundAddr).To(BeTrue())

			err = nodeAnnotator.Run()
			Expect(err).NotTo(HaveOccurred())
			err = waiter.Wait()
			Expect(err).NotTo(HaveOccurred())

			// Verify the code moved eth0's IP address, MAC, and routes
			// over to breth0
			l, err := netlink.LinkByName("breth0")
			Expect(err).NotTo(HaveOccurred())
			addrs, err := netlink.AddrList(l, syscall.AF_INET)
			Expect(err).NotTo(HaveOccurred())
			var found bool
			expectedAddr, err := netlink.ParseAddr(eth0CIDR)
			Expect(err).NotTo(HaveOccurred())
			for _, a := range addrs {
				if a.IP.Equal(expectedAddr.IP) && bytes.Equal(a.Mask, expectedAddr.Mask) {
					found = true
					break
				}
			}
			Expect(found).To(BeTrue())

			Expect(l.Attrs().HardwareAddr.String()).To(Equal(eth0MAC))
			return nil
		})

		Expect(fexec.CalledMatchesExpected()).To(BeTrue(), fexec.ErrorDesc)

		expectedTables := map[string]util.FakeTable{
			"filter": {
				"OUTPUT": []string{
					"-j OVN-KUBE-EXTERNALIP",
					"-j OVN-KUBE-NODEPORT",
				},
				"FORWARD": []string{
					"-j OVN-KUBE-EXTERNALIP",
					"-j OVN-KUBE-NODEPORT",
				},
				"OVN-KUBE-NODEPORT":   []string{},
				"OVN-KUBE-EXTERNALIP": []string{},
			},
			"nat": {
				"OUTPUT": []string{
					"-j OVN-KUBE-EXTERNALIP",
					"-j OVN-KUBE-NODEPORT",
				},
				"PREROUTING": []string{
					"-j OVN-KUBE-EXTERNALIP",
					"-j OVN-KUBE-NODEPORT",
				},
				"OVN-KUBE-NODEPORT":   []string{},
				"OVN-KUBE-EXTERNALIP": []string{},
			},
		}
		f4 := iptV4.(*util.FakeIPTables)
		err = f4.MatchState(expectedTables)
		Expect(err).NotTo(HaveOccurred())

		expectedTables = map[string]util.FakeTable{
			"filter": {},
			"nat":    {},
		}
		f6 := iptV6.(*util.FakeIPTables)
		err = f6.MatchState(expectedTables)
		Expect(err).NotTo(HaveOccurred())
		return nil
	}

	err := app.Run([]string{
		app.Name,
		"--cluster-subnets=" + clusterCIDR,
		"--init-gateways",
		"--gateway-interface=" + eth0Name,
		"--nodeport",
		"--gateway-vlanid=" + fmt.Sprintf("%d", gatewayVLANID),
		"--mtu=" + mtu,
	})
	Expect(err).NotTo(HaveOccurred())
}

func localNetInterfaceTest(app *cli.App, testNS ns.NetNS,
	subnets []*net.IPNet, brNextHopCIDRs []*netlink.Addr, ipts []*util.FakeIPTables,
	expectedIPTablesRules []map[string]util.FakeTable) {

	const mtu string = "1234"

	app.Action = func(ctx *cli.Context) error {
		const (
			nodeName      string = "node1"
			brLocalnetMAC string = "11:22:33:44:55:66"
			systemID      string = "cb9ec8fa-b409-4ef3-9f42-d9283c47aac6"
		)

		fexec := ovntest.NewFakeExec()
		fakeOvnNode := NewFakeOVNNode(fexec)

		fexec.AddFakeCmdsNoOutputNoError([]string{
			"ovs-vsctl --timeout=15 --may-exist add-br br-local",
		})
		fexec.AddFakeCmd(&ovntest.ExpectedCmd{
			Cmd:    "ovs-vsctl --timeout=15 --if-exists get interface br-local mac_in_use",
			Output: brLocalnetMAC,
		})
		fexec.AddFakeCmdsNoOutputNoError([]string{
			"ovs-vsctl --timeout=15 set bridge br-local other-config:hwaddr=" + brLocalnetMAC,
		})
		fexec.AddFakeCmd(&ovntest.ExpectedCmd{
			Cmd:    "ovs-vsctl --timeout=15 --if-exists get Open_vSwitch . external_ids:ovn-bridge-mappings",
			Output: "",
		})
		fexec.AddFakeCmdsNoOutputNoError([]string{
			"ovs-vsctl --timeout=15 set Open_vSwitch . external_ids:ovn-bridge-mappings=" + util.PhysicalNetworkName + ":br-local",
			"ovs-vsctl --timeout=15 --if-exists del-port br-local " + legacyLocalnetGatewayNextHopPort +
				" -- --may-exist add-port br-local " + localnetGatewayNextHopPort + " -- set interface " + localnetGatewayNextHopPort + " type=internal mtu_request=" + mtu + " mac=00\\:00\\:a9\\:fe\\:21\\:01",
		})
		fexec.AddFakeCmd(&ovntest.ExpectedCmd{
			Cmd:    "ovs-vsctl --timeout=15 --if-exists get Open_vSwitch . external_ids:system-id",
			Output: systemID,
		})
		fexec.AddFakeCmd(&ovntest.ExpectedCmd{
			Cmd: "ip rule",
			Output: "0:	from all lookup local\n32766:	from all lookup main\n32767:	from all lookup default\n",
		})
		fexec.AddFakeCmdsNoOutputNoError([]string{
			"ip rule add from all table " + localnetGatewayExternalIDTable,
		})
		fexec.AddFakeCmdsNoOutputNoError([]string{
			"ip route list table " + localnetGatewayExternalIDTable,
		})

		existingNode := v1.Node{ObjectMeta: metav1.ObjectMeta{
			Name: nodeName,
		}}

		fakeOvnNode.start(ctx,
			&v1.NodeList{
				Items: []v1.Node{
					existingNode,
				},
			},
		)

		nodeAnnotator := kube.NewNodeAnnotator(&kube.Kube{fakeOvnNode.fakeClient, &egressfirewallfake.Clientset{}}, &existingNode)
		err := util.SetNodeHostSubnetAnnotation(nodeAnnotator, subnets)
		Expect(err).NotTo(HaveOccurred())
		err = nodeAnnotator.Run()
		Expect(err).NotTo(HaveOccurred())

		err = testNS.Do(func(ns.NetNS) error {
			defer GinkgoRecover()

			config.IPv4Mode = false
			config.IPv6Mode = false
			for _, subnet := range subnets {
				if utilnet.IsIPv6CIDR(subnet) {
					config.IPv6Mode = true
				} else {
					config.IPv4Mode = true
				}
			}

			err = fakeOvnNode.node.initLocalnetGateway(subnets, nodeAnnotator)
			Expect(err).NotTo(HaveOccurred())
			// Check if IP has been assigned to LocalnetGatewayNextHopPort
			link, err := netlink.LinkByName(localnetGatewayNextHopPort)
			Expect(err).NotTo(HaveOccurred())
			addrs, err := netlink.AddrList(link, syscall.AF_UNSPEC)
			Expect(err).NotTo(HaveOccurred())

			var foundAddr bool
			for _, expectedAddr := range brNextHopCIDRs {
				foundAddr = false
				for _, a := range addrs {
					if a.IP.Equal(expectedAddr.IP) && bytes.Equal(a.Mask, expectedAddr.Mask) {
						foundAddr = true
						break
					}
				}
				Expect(foundAddr).To(BeTrue())
			}
			return nil
		})
		Expect(err).NotTo(HaveOccurred())

		Expect(fexec.CalledMatchesExpected()).To(BeTrue(), fexec.ErrorDesc)

		for i := 0; i < len(ipts); i++ {
			err = ipts[i].MatchState(expectedIPTablesRules[i])
			Expect(err).NotTo(HaveOccurred())
		}
		return nil
	}

	err := app.Run([]string{
		app.Name,
		"--init-gateways",
		"--gateway-local",
		"--nodeport",
		"--mtu=" + mtu,
	})
	Expect(err).NotTo(HaveOccurred())
}

func expectedIPTablesRules(gatewayIP string) map[string]util.FakeTable {
	return map[string]util.FakeTable{
		"filter": {
			"INPUT": []string{
				"-i " + localnetGatewayNextHopPort + " -m comment --comment from OVN to localhost -j ACCEPT",
			},
			"FORWARD": []string{
				"-j OVN-KUBE-EXTERNALIP",
				"-j OVN-KUBE-NODEPORT",
				"-o " + localnetGatewayNextHopPort + " -m conntrack --ctstate RELATED,ESTABLISHED -j ACCEPT",
				"-i " + localnetGatewayNextHopPort + " -j ACCEPT",
			},
			"OVN-KUBE-NODEPORT":   []string{},
			"OVN-KUBE-EXTERNALIP": []string{},
		},
		"nat": {
			"POSTROUTING": []string{
				"-s " + gatewayIP + " -j MASQUERADE",
			},
			"PREROUTING": []string{
				"-j OVN-KUBE-EXTERNALIP",
				"-j OVN-KUBE-NODEPORT",
			},
			"OUTPUT": []string{
				"-j OVN-KUBE-EXTERNALIP",
				"-j OVN-KUBE-NODEPORT",
			},
			"OVN-KUBE-NODEPORT":   []string{},
			"OVN-KUBE-EXTERNALIP": []string{},
		},
	}
}

var _ = Describe("Gateway Init Operations", func() {

	var (
		testNS ns.NetNS
		app    *cli.App
	)

	BeforeEach(func() {
		var err error
		testNS, err = testutils.NewNS()
		Expect(err).NotTo(HaveOccurred())

		// Restore global default values before each testcase
		config.PrepareTestConfig()

		app = cli.NewApp()
		app.Name = "test"
		app.Flags = config.Flags

		// Set up a fake br-local & LocalnetGatewayNextHopPort
		testNS, err = testutils.NewNS()
		Expect(err).NotTo(HaveOccurred())
		err = testNS.Do(func(ns.NetNS) error {
			defer GinkgoRecover()

			err := netlink.LinkAdd(&netlink.Dummy{
				LinkAttrs: netlink.LinkAttrs{
					Name: "br-local",
				},
			})
			Expect(err).NotTo(HaveOccurred())

			err = netlink.LinkAdd(&netlink.Dummy{
				LinkAttrs: netlink.LinkAttrs{
					Name: localnetGatewayNextHopPort,
				},
			})
			Expect(err).NotTo(HaveOccurred())
			return nil
		})
		Expect(err).NotTo(HaveOccurred())
	})

	AfterEach(func() {
		Expect(testNS.Close()).To(Succeed())
	})

	Context("for localnet operations", func() {
		const (
			v4BrNextHopIP       = "169.254.33.1"
			v4BrNextHopCIDR     = v4BrNextHopIP + "/24"
			v4NodeSubnet        = "10.1.1.0/24"
			v4localnetGatewayIP = "169.254.33.2"

			v6BrNextHopIP       = "fd99::1"
			v6BrNextHopCIDR     = v6BrNextHopIP + "/64"
			v6NodeSubnet        = "2001:db8:abcd:0012::0/64"
			v6localnetGatewayIP = "fd99::2"
		)
		var (
			brNextHopCIDRs []*netlink.Addr
			ipts           []*util.FakeIPTables
			ipTablesRules  []map[string]util.FakeTable
		)

		It("sets up a IPv4 localnet gateway", func() {
			nextHopCIDRIPv4, err := netlink.ParseAddr(v4BrNextHopCIDR)
			Expect(err).NotTo(HaveOccurred())
			brNextHopCIDRs := append(brNextHopCIDRs, nextHopCIDRIPv4)

			v4ipt, _ := util.SetFakeIPTablesHelpers()
			ipts := append(ipts, v4ipt.(*util.FakeIPTables))
			ipTablesRules := append(ipTablesRules, expectedIPTablesRules(v4localnetGatewayIP))

			localNetInterfaceTest(app, testNS, ovntest.MustParseIPNets(v4NodeSubnet), brNextHopCIDRs, ipts, ipTablesRules)
		})

		It("sets up a IPv6 localnet gateway", func() {
			nextHopCIDRIPv6, err := netlink.ParseAddr(v6BrNextHopCIDR)
			Expect(err).NotTo(HaveOccurred())
			brNextHopCIDRs := append(brNextHopCIDRs, nextHopCIDRIPv6)

			_, v6ipt := util.SetFakeIPTablesHelpers()
			ipts := append(ipts, v6ipt.(*util.FakeIPTables))
			ipTablesRules := append(ipTablesRules, expectedIPTablesRules(v6localnetGatewayIP))

			localNetInterfaceTest(app, testNS, ovntest.MustParseIPNets(v6NodeSubnet), brNextHopCIDRs, ipts, ipTablesRules)
		})

<<<<<<< HEAD
			expectedTables := map[string]util.FakeTable{
				"filter": {
					"INPUT": []string{
						"-i " + localnetGatewayNextHopPort + " -m comment --comment from OVN to localhost -j ACCEPT",
					},
					"FORWARD": []string{
						"-j OVN-KUBE-EXTERNALIP",
						"-j OVN-KUBE-NODEPORT",
						"-o " + localnetGatewayNextHopPort + " -m conntrack --ctstate RELATED,ESTABLISHED -j ACCEPT",
						"-i " + localnetGatewayNextHopPort + " -j ACCEPT",
					},
					"OVN-KUBE-NODEPORT":   []string{},
					"OVN-KUBE-EXTERNALIP": []string{},
				},
				"nat": {
					"POSTROUTING": []string{
						"-s 169.254.33.2 -j MASQUERADE",
					},
					"PREROUTING": []string{
						"-j OVN-KUBE-EXTERNALIP",
						"-j OVN-KUBE-NODEPORT",
					},
					"OUTPUT": []string{
						"-j OVN-KUBE-EXTERNALIP",
						"-j OVN-KUBE-NODEPORT",
					},
					"OVN-KUBE-NODEPORT":   []string{},
					"OVN-KUBE-EXTERNALIP": []string{},
				},
			}

			// OCP HACK: Block MCS Access. https://github.com/openshift/ovn-kubernetes/pull/170
			expectedTables["filter"]["FORWARD"] = append(expectedTables["filter"]["FORWARD"],
				"-p tcp -m tcp --dport 22624 -j REJECT",
				"-p tcp -m tcp --dport 22623 -j REJECT",
			)
			expectedTables["filter"]["OUTPUT"] = append(expectedTables["filter"]["OUTPUT"],
				"-p tcp -m tcp --dport 22624 -j REJECT",
				"-p tcp -m tcp --dport 22623 -j REJECT",
			)
			// END OCP HACK
			f4 := iptV4.(*util.FakeIPTables)
			err = f4.MatchState(expectedTables)
=======
		It("sets up a dual stack localnet gateway", func() {
			nextHopCIDRIPv4, err := netlink.ParseAddr(v4BrNextHopCIDR)
>>>>>>> 81c3416d
			Expect(err).NotTo(HaveOccurred())
			brNextHopCIDRs := append(brNextHopCIDRs, nextHopCIDRIPv4)
			nextHopCIDRIPv6, err := netlink.ParseAddr(v6BrNextHopCIDR)
			Expect(err).NotTo(HaveOccurred())
			brNextHopCIDRs = append(brNextHopCIDRs, nextHopCIDRIPv6)

			v4ipt, v6ipt := util.SetFakeIPTablesHelpers()
			ipts := append(ipts, v4ipt.(*util.FakeIPTables))
			ipts = append(ipts, v6ipt.(*util.FakeIPTables))
			ipTablesRules := append(ipTablesRules, expectedIPTablesRules(v4localnetGatewayIP))
			ipTablesRules = append(ipTablesRules, expectedIPTablesRules(v6localnetGatewayIP))

			localNetInterfaceTest(app, testNS, ovntest.MustParseIPNets(v4NodeSubnet, v6NodeSubnet), brNextHopCIDRs,
				ipts, ipTablesRules)
		})
	})

	Context("for NIC-based operations", func() {
		const (
			eth0Name string = "eth0"
			eth0IP   string = "192.168.1.10"
			eth0CIDR string = eth0IP + "/24"
			eth0GWIP string = "192.168.1.1"
		)
		var eth0MAC string

		BeforeEach(func() {
			// Set up a fake eth0
			err := testNS.Do(func(ns.NetNS) error {
				defer GinkgoRecover()

				err := netlink.LinkAdd(&netlink.Dummy{
					LinkAttrs: netlink.LinkAttrs{
						Name: eth0Name,
					},
				})
				Expect(err).NotTo(HaveOccurred())
				l, err := netlink.LinkByName(eth0Name)
				Expect(err).NotTo(HaveOccurred())
				err = netlink.LinkSetUp(l)
				Expect(err).NotTo(HaveOccurred())

				// Add an IP address
				addr, err := netlink.ParseAddr(eth0CIDR)
				Expect(err).NotTo(HaveOccurred())
				err = netlink.AddrAdd(l, addr)
				Expect(err).NotTo(HaveOccurred())

				eth0MAC = l.Attrs().HardwareAddr.String()

				// And a default route
				err = netlink.RouteAdd(&netlink.Route{
					LinkIndex: l.Attrs().Index,
					Scope:     netlink.SCOPE_UNIVERSE,
					Dst:       ovntest.MustParseIPNet("0.0.0.0/0"),
					Gw:        ovntest.MustParseIP(eth0GWIP),
				})
				Expect(err).NotTo(HaveOccurred())

				return nil
			})
			Expect(err).NotTo(HaveOccurred())
		})

		It("sets up a shared interface gateway", func() {
			shareGatewayInterfaceTest(app, testNS, eth0Name, eth0MAC, eth0IP, eth0GWIP, eth0CIDR, 0)
		})

		It("sets up a shared interface gateway with tagged VLAN", func() {
			shareGatewayInterfaceTest(app, testNS, eth0Name, eth0MAC, eth0IP, eth0GWIP, eth0CIDR, 3000)
		})

	})
})<|MERGE_RESOLUTION|>--- conflicted
+++ resolved
@@ -428,7 +428,7 @@
 }
 
 func expectedIPTablesRules(gatewayIP string) map[string]util.FakeTable {
-	return map[string]util.FakeTable{
+	table := map[string]util.FakeTable{
 		"filter": {
 			"INPUT": []string{
 				"-i " + localnetGatewayNextHopPort + " -m comment --comment from OVN to localhost -j ACCEPT",
@@ -458,6 +458,19 @@
 			"OVN-KUBE-EXTERNALIP": []string{},
 		},
 	}
+
+	// OCP HACK: Block MCS Access. https://github.com/openshift/ovn-kubernetes/pull/170
+	table["filter"]["FORWARD"] = append(table["filter"]["FORWARD"],
+		"-p tcp -m tcp --dport 22624 -j REJECT",
+		"-p tcp -m tcp --dport 22623 -j REJECT",
+	)
+	table["filter"]["OUTPUT"] = append(table["filter"]["OUTPUT"],
+		"-p tcp -m tcp --dport 22624 -j REJECT",
+		"-p tcp -m tcp --dport 22623 -j REJECT",
+	)
+	// END OCP HACK
+
+	return table
 }
 
 var _ = Describe("Gateway Init Operations", func() {
@@ -549,54 +562,8 @@
 			localNetInterfaceTest(app, testNS, ovntest.MustParseIPNets(v6NodeSubnet), brNextHopCIDRs, ipts, ipTablesRules)
 		})
 
-<<<<<<< HEAD
-			expectedTables := map[string]util.FakeTable{
-				"filter": {
-					"INPUT": []string{
-						"-i " + localnetGatewayNextHopPort + " -m comment --comment from OVN to localhost -j ACCEPT",
-					},
-					"FORWARD": []string{
-						"-j OVN-KUBE-EXTERNALIP",
-						"-j OVN-KUBE-NODEPORT",
-						"-o " + localnetGatewayNextHopPort + " -m conntrack --ctstate RELATED,ESTABLISHED -j ACCEPT",
-						"-i " + localnetGatewayNextHopPort + " -j ACCEPT",
-					},
-					"OVN-KUBE-NODEPORT":   []string{},
-					"OVN-KUBE-EXTERNALIP": []string{},
-				},
-				"nat": {
-					"POSTROUTING": []string{
-						"-s 169.254.33.2 -j MASQUERADE",
-					},
-					"PREROUTING": []string{
-						"-j OVN-KUBE-EXTERNALIP",
-						"-j OVN-KUBE-NODEPORT",
-					},
-					"OUTPUT": []string{
-						"-j OVN-KUBE-EXTERNALIP",
-						"-j OVN-KUBE-NODEPORT",
-					},
-					"OVN-KUBE-NODEPORT":   []string{},
-					"OVN-KUBE-EXTERNALIP": []string{},
-				},
-			}
-
-			// OCP HACK: Block MCS Access. https://github.com/openshift/ovn-kubernetes/pull/170
-			expectedTables["filter"]["FORWARD"] = append(expectedTables["filter"]["FORWARD"],
-				"-p tcp -m tcp --dport 22624 -j REJECT",
-				"-p tcp -m tcp --dport 22623 -j REJECT",
-			)
-			expectedTables["filter"]["OUTPUT"] = append(expectedTables["filter"]["OUTPUT"],
-				"-p tcp -m tcp --dport 22624 -j REJECT",
-				"-p tcp -m tcp --dport 22623 -j REJECT",
-			)
-			// END OCP HACK
-			f4 := iptV4.(*util.FakeIPTables)
-			err = f4.MatchState(expectedTables)
-=======
 		It("sets up a dual stack localnet gateway", func() {
 			nextHopCIDRIPv4, err := netlink.ParseAddr(v4BrNextHopCIDR)
->>>>>>> 81c3416d
 			Expect(err).NotTo(HaveOccurred())
 			brNextHopCIDRs := append(brNextHopCIDRs, nextHopCIDRIPv4)
 			nextHopCIDRIPv6, err := netlink.ParseAddr(v6BrNextHopCIDR)
