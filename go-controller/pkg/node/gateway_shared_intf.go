package node

import (
	"fmt"
	"hash/fnv"
	"net"
	"os"
	"reflect"
	"strings"
	"sync"

	"github.com/coreos/go-iptables/iptables"
	"github.com/ovn-org/ovn-kubernetes/go-controller/pkg/config"
	"github.com/ovn-org/ovn-kubernetes/go-controller/pkg/factory"
	"github.com/ovn-org/ovn-kubernetes/go-controller/pkg/kube"
	"github.com/ovn-org/ovn-kubernetes/go-controller/pkg/types"
	"github.com/ovn-org/ovn-kubernetes/go-controller/pkg/util"

	kapi "k8s.io/api/core/v1"
	ktypes "k8s.io/apimachinery/pkg/types"
	"k8s.io/klog/v2"
	utilnet "k8s.io/utils/net"
)

const (
	// defaultOpenFlowCookie identifies default open flow rules added to the host OVS bridge.
	// The hex number 0xdeff105, aka defflos, is meant to sound like default flows.
	defaultOpenFlowCookie = "0xdeff105"
	// ovsLocalPort is the name of the OVS bridge local port
	ovsLocalPort = "LOCAL"
<<<<<<< HEAD
=======
	// ctMarkOVN is the conntrack mark value for OVN traffic
	ctMarkOVN = "0x1"
	// ctMarkHost is the conntrack mark value for host traffic
	ctMarkHost = "0x2"
>>>>>>> f0d82ea9
)

var (
	HostMasqCTZone     = config.Default.ConntrackZone + 1 //64001
	OVNMasqCTZone      = HostMasqCTZone + 1               //64002
	HostNodePortCTZone = config.Default.ConntrackZone + 3 //64003
)

<<<<<<< HEAD
// nodePortWatcher manages OpenFlow and iptables rules
// to ensure that services using NodePorts are accessible
type nodePortWatcher struct {
	gatewayIPv4 string
	gatewayIPv6 string
	ofportPhys  string
	ofportPatch string
	gwBridge    string
=======
// nodePortWatcherIptables manages iptables rules for shared gateway
// to ensure that services using NodePorts are accessible.
type nodePortWatcherIptables struct {
}

func newNodePortWatcherIptables() *nodePortWatcherIptables {
	return &nodePortWatcherIptables{}
}

// nodePortWatcher manages OpenFlow and iptables rules
// to ensure that services using NodePorts are accessible
type nodePortWatcher struct {
	smartNICMode bool
	gatewayIPv4  string
	gatewayIPv6  string
	ofportPhys   string
	ofportPatch  string
	gwBridge     string
>>>>>>> f0d82ea9
	// Map of service name to programmed iptables/OF rules
	serviceInfo     map[ktypes.NamespacedName]*serviceConfig
	serviceInfoLock sync.Mutex
	ofm             *openflowManager
	nodeIPManager   *addressManager
	watchFactory    factory.NodeWatchFactory
<<<<<<< HEAD
}

type serviceConfig struct {
	// Contains the current service
	service *kapi.Service
	// Were those rules etp:local + Host Networked rules
	etpHostRules bool
}

=======
}

type serviceConfig struct {
	// Contains the current service
	service *kapi.Service
	// Were those rules etp:local + Host Networked rules
	etpHostRules bool
}

>>>>>>> f0d82ea9
// updateServiceFlowCache handles managing shared gateway flows for ingress traffic towards kubernetes services
// (nodeport, external, ingress). By default incoming traffic into the node is steered directly into OVN.
// If a service has externalTrafficPolicy local, and has host-networked endpoints, traffic instead will be steered directly
// into the host.
// add parameter indicates if the flows should exist or be removed from the cache
// epHostLocal indicates if a host networked endpoint exists for this
// service func (npw *nodePortWatcher) updateServiceFlowCache(service *kapi.Service, add bool, epHostLocal bool) {
func (npw *nodePortWatcher) updateServiceFlowCache(service *kapi.Service, add bool, epHostLocal bool) {
	var cookie, key string
	var err error

	// 14 bytes of overhead for ethernet header (does not include VLAN)
	maxPktLength := getMaxFrameLength()

	var actions string
	if config.Gateway.DisablePacketMTUCheck {
		actions = fmt.Sprintf("output:%s", npw.ofportPatch)
	} else {
		// check packet length larger than MTU + eth header - vlan overhead
		// send to table 11 to check if it needs to go to kernel for ICMP needs frag
		actions = fmt.Sprintf("check_pkt_larger(%d)->reg0[0],resubmit(,11)", maxPktLength)
	}

	// cookie is only used for debugging purpose. so it is not fatal error if cookie is failed to be generated.
	for _, svcPort := range service.Spec.Ports {
		protocol := strings.ToLower(string(svcPort.Protocol))
		if svcPort.NodePort > 0 {
			flowProtocols := []string{}
			if config.IPv4Mode {
				flowProtocols = append(flowProtocols, protocol)
			}
			if config.IPv6Mode {
				flowProtocols = append(flowProtocols, protocol+"6")
			}
			for _, flowProtocol := range flowProtocols {
				cookie, err = svcToCookie(service.Namespace, service.Name, flowProtocol, svcPort.NodePort)
				if err != nil {
					klog.Warningf("Unable to generate cookie for nodePort svc: %s, %s, %s, %d, error: %v",
						service.Namespace, service.Name, flowProtocol, svcPort.Port, err)
					cookie = "0"
				}
				key = strings.Join([]string{"NodePort", service.Namespace, service.Name, flowProtocol, fmt.Sprintf("%d", svcPort.NodePort)}, "_")
				// Delete if needed and skip to next protocol
				if !add {
					npw.ofm.deleteFlowsByKey(key)
					continue
				}
				// (astoycos) TODO combine flow generation into a single function
				// This allows external traffic ingress when the svc's ExternalTrafficPolicy is
				// set to Local, and the backend pod is HostNetworked. We need to add
				// Flows that will DNAT all traffic coming into nodeport to the nodeIP:Port and
				// ensure that the return traffic is UnDNATed to correct the nodeIP:Nodeport
				if epHostLocal {
					var nodeportFlows []string
					klog.V(5).Infof("Adding flows on breth0 for Nodeport Service %s in Namespace: %s since ExternalTrafficPolicy=local", service.Name, service.Namespace)
					// table 0, This rule matches on all traffic with dst port == NodePort, DNAT's it to the correct NodeIP
					// If ipv6 make sure to choose the ipv6 node address), and sends to table 6
					if strings.Contains(flowProtocol, "6") {
						nodeportFlows = append(nodeportFlows,
							fmt.Sprintf("cookie=%s, priority=110, in_port=%s, %s, tp_dst=%d, actions=ct(commit,zone=%d,nat(dst=[%s]:%s),table=6)",
								cookie, npw.ofportPhys, flowProtocol, svcPort.NodePort, HostNodePortCTZone, npw.gatewayIPv6, svcPort.TargetPort.String()))
					} else {
						nodeportFlows = append(nodeportFlows,
							fmt.Sprintf("cookie=%s, priority=110, in_port=%s, %s, tp_dst=%d, actions=ct(commit,zone=%d,nat(dst=%s:%s),table=6)",
								cookie, npw.ofportPhys, flowProtocol, svcPort.NodePort, HostNodePortCTZone, npw.gatewayIPv4, svcPort.TargetPort.String()))
					}
					nodeportFlows = append(nodeportFlows,
						// table 6, Sends the packet to the host
						fmt.Sprintf("cookie=%s, priority=110, table=6, actions=output:LOCAL",
							cookie),
						// table 0, Matches on return traffic, i.e traffic coming from the host networked pod's port, and unDNATs
						fmt.Sprintf("cookie=%s, priority=110, in_port=LOCAL, %s, tp_src=%s, actions=ct(zone=%d nat,table=7)",
							cookie, flowProtocol, svcPort.TargetPort.String(), HostNodePortCTZone),
						// table 7, Sends the packet back out eth0 to the external client
						fmt.Sprintf("cookie=%s, priority=110, table=7, "+
							"actions=output:%s", cookie, npw.ofportPhys))

					npw.ofm.updateFlowCacheEntry(key, nodeportFlows)
				} else {
					npw.ofm.updateFlowCacheEntry(key, []string{
						fmt.Sprintf("cookie=%s, priority=110, in_port=%s, %s, tp_dst=%d, "+
							"actions=%s",
							cookie, npw.ofportPhys, flowProtocol, svcPort.NodePort, actions),
						fmt.Sprintf("cookie=%s, priority=110, in_port=%s, %s, tp_src=%d, "+
							"actions=output:%s",
							cookie, npw.ofportPatch, flowProtocol, svcPort.NodePort, npw.ofportPhys)})
				}
			}
		}

		// Flows for cloud load balancers on Azure/GCP
		// Established traffic is handled by default conntrack rules
		// NodePort/Ingress access in the OVS bridge will only ever come from outside of the host
		for _, ing := range service.Status.LoadBalancer.Ingress {
			err = npw.createLbAndExternalSvcFlows(service, &svcPort, add, epHostLocal, protocol, actions, ing.IP, "Ingress")
			if err != nil {
				klog.Errorf(err.Error())
<<<<<<< HEAD
			}
		}
		// flows for externalIPs
		for _, externalIP := range service.Spec.ExternalIPs {
			err = npw.createLbAndExternalSvcFlows(service, &svcPort, add, epHostLocal, protocol, actions, externalIP, "External")
			if err != nil {
				klog.Errorf(err.Error())
			}
		}
	}
}

// flow generation for LB and ExternalIP flow is essentially the same, so avoid code duplication with
// this method
func (npw *nodePortWatcher) createLbAndExternalSvcFlows(service *kapi.Service, svcPort *kapi.ServicePort, add bool, epHostLocal bool, protocol string, actions string, ipAddress string, ipType string) error {
	if ipAddress == "" {
		return fmt.Errorf("failed to parse %s IP. IP is empty.", ipType)
	}
	if net.ParseIP(ipAddress) == nil {
		return fmt.Errorf("failed to parse %s IP: %s", ipType, ipAddress)
	}
	flowProtocol := protocol
	nwDst := "nw_dst"
	nwSrc := "nw_src"
	if utilnet.IsIPv6String(ipAddress) {
		flowProtocol = protocol + "6"
		nwDst = "ipv6_dst"
		nwSrc = "ipv6_src"
	}
	cookie, err := svcToCookie(service.Namespace, service.Name, ipAddress, svcPort.Port)
	if err != nil {
		klog.Warningf("Unable to generate cookie for %s svc: %s, %s, %s, %d, error: %v",
			ipType, service.Namespace, service.Name, ipAddress, svcPort.Port, err)
		cookie = "0"
	}
	key := strings.Join([]string{ipType, service.Namespace, service.Name, ipAddress, fmt.Sprintf("%d", svcPort.Port)}, "_")
	// Delete if needed and skip to next protocol
	if !add {
		npw.ofm.deleteFlowsByKey(key)
		return nil
	}
	// This allows external traffic ingress when the svc's ExternalTrafficPolicy is
	// set to Local, and the backend pod is HostNetworked. We need to add
	// Flows that will DNAT all external traffic destined for the lb/externalIP service
	// to the nodeIP / nodeIP:port of the host networked backend.
	// And then ensure that return traffic is UnDNATed correctly back
	// to the ingress / external IP
	if epHostLocal {
		var nodeportFlows []string
		klog.V(5).Infof("Adding flows on breth0 for %s Service %s in Namespace: %s since ExternalTrafficPolicy=local", ipType, service.Name, service.Namespace)
		// table 0, This rule matches on all traffic with dst ip == LoadbalancerIP / extenalIP, DNAT's it to the correct NodeIP
		// If ipv6 make sure to choose the ipv6 node address for rule
		if strings.Contains(flowProtocol, "6") {
			nodeportFlows = append(nodeportFlows,
				fmt.Sprintf("cookie=%s, priority=110, in_port=%s, %s, %s=%s, tp_dst=%d, actions=ct(commit,zone=%d,nat(dst=[%s]:%s),table=6)",
					cookie, npw.ofportPhys, flowProtocol, nwDst, ipAddress, svcPort.Port, HostNodePortCTZone, npw.gatewayIPv6, svcPort.TargetPort.String()))
		} else {
			nodeportFlows = append(nodeportFlows,
				fmt.Sprintf("cookie=%s, priority=110, in_port=%s, %s, %s=%s, tp_dst=%d, actions=ct(commit,zone=%d,nat(dst=%s:%s),table=6)",
					cookie, npw.ofportPhys, flowProtocol, nwDst, ipAddress, svcPort.Port, HostNodePortCTZone, npw.gatewayIPv4, svcPort.TargetPort.String()))
		}
		nodeportFlows = append(nodeportFlows,
			// table 6, Sends the packet to the host
			fmt.Sprintf("cookie=%s, priority=110, table=6, actions=output:LOCAL",
				cookie),
			// table 0, Matches on return traffic, i.e traffic coming from the host networked pod's port, and unDNATs
			fmt.Sprintf("cookie=%s, priority=110, in_port=LOCAL, %s, tp_src=%s, actions=ct(commit,zone=%d nat,table=7)",
				cookie, flowProtocol, svcPort.TargetPort.String(), HostNodePortCTZone),
			// table 7, the packet back out eth0 to the external client
			fmt.Sprintf("cookie=%s, priority=110, table=7, "+
				"actions=output:%s", cookie, npw.ofportPhys))

		npw.ofm.updateFlowCacheEntry(key, nodeportFlows)

	} else {
		npw.ofm.updateFlowCacheEntry(key, []string{
			fmt.Sprintf("cookie=%s, priority=110, in_port=%s, %s, %s=%s, tp_dst=%d, "+
				"actions=%s",
				cookie, npw.ofportPhys, flowProtocol, nwDst, ipAddress, svcPort.Port, actions),
			fmt.Sprintf("cookie=%s, priority=110, in_port=%s, %s, %s=%s, tp_src=%d, "+
				"actions=output:%s",
				cookie, npw.ofportPatch, flowProtocol, nwSrc, ipAddress, svcPort.Port, npw.ofportPhys),
			npw.generateArpBypassFlow(protocol, ipAddress, cookie)})
	}

	return nil
}

// generate ARP/NS bypass flow which will send the ARP/NS request everywhere *but* to OVN
// OpenFlow will not do hairpin switching, so we can safely add the origin port to the list of ports, too
func (npw *nodePortWatcher) generateArpBypassFlow(protocol string, ipAddr string, cookie string) string {
	addrResDst := "arp_tpa"
	addrResProto := "arp, arp_op=1"
	if utilnet.IsIPv6String(ipAddr) {
		addrResDst = "nd_target"
		addrResProto = "icmp6, icmp_type=135, icmp_code=0"
	}

	var arpFlow string
	var arpPortsFiltered []string
	arpPorts, err := util.GetOpenFlowPorts(npw.gwBridge, false)
	if err != nil {
		// in the odd case that getting all ports from the bridge should not work,
		// simply output to LOCAL (this should work well in the vast majority of cases, anyway)
		klog.Warningf("Unable to get port list from bridge. Using ovsLocalPort as output only: error: %v",
			err)
		arpFlow = fmt.Sprintf("cookie=%s, priority=110, in_port=%s, %s, %s=%s, "+
			"actions=output:%s",
			cookie, npw.ofportPhys, addrResProto, addrResDst, ipAddr, ovsLocalPort)
	} else {
		// cover the case where breth0 has more than 3 ports, e.g. if an admin adds a 4th port
		// and the ExternalIP would be on that port
		// Use all ports except for ofPortPhys and the ofportPatch
		// Filtering ofPortPhys is for consistency / readability only, OpenFlow will not send
		// out the in_port normally (see man 7 ovs-actions)
		for _, port := range arpPorts {
			if port == npw.ofportPatch || port == npw.ofportPhys {
				continue
			}
			arpPortsFiltered = append(arpPortsFiltered, port)
		}
		arpFlow = fmt.Sprintf("cookie=%s, priority=110, in_port=%s, %s, %s=%s, "+
			"actions=output:%s",
			cookie, npw.ofportPhys, addrResProto, addrResDst, ipAddr, strings.Join(arpPortsFiltered, ","))
	}

	return arpFlow
}

// getAndDeleteServiceInfo returns the serviceConfig for a service and if it exists and then deletes the entry
func (npw *nodePortWatcher) getAndDeleteServiceInfo(index ktypes.NamespacedName) (out *serviceConfig, exists bool) {
	npw.serviceInfoLock.Lock()
	defer npw.serviceInfoLock.Unlock()
	out, exists = npw.serviceInfo[index]
	delete(npw.serviceInfo, index)
	return out, exists
}

// getServiceInfo returns the serviceConfig for a service and if it exists
func (npw *nodePortWatcher) getServiceInfo(index ktypes.NamespacedName) (out *serviceConfig, exists bool) {
	npw.serviceInfoLock.Lock()
	defer npw.serviceInfoLock.Unlock()
	out, exists = npw.serviceInfo[index]
	return out, exists
}

// getAndSetServiceInfo creates and sets the serviceConfig, returns if it existed and whatever was there
func (npw *nodePortWatcher) getAndSetServiceInfo(index ktypes.NamespacedName, service *kapi.Service, etpHostRules bool) (old *serviceConfig, exists bool) {
	npw.serviceInfoLock.Lock()
	defer npw.serviceInfoLock.Unlock()

	old, exists = npw.serviceInfo[index]
	npw.serviceInfo[index] = &serviceConfig{service: service, etpHostRules: etpHostRules}
	return old, exists
}

// addOrSetServiceInfo creates and sets the serviceConfig if it doesn't exist
func (npw *nodePortWatcher) addOrSetServiceInfo(index ktypes.NamespacedName, service *kapi.Service, etpHostRules bool) (exists bool) {
	npw.serviceInfoLock.Lock()
	defer npw.serviceInfoLock.Unlock()

	if _, exists := npw.serviceInfo[index]; !exists {
		// Only set this if it doesn't exist
		npw.serviceInfo[index] = &serviceConfig{service: service, etpHostRules: etpHostRules}
		return false
	}
	return true

}

// updateServiceInfo sets the serviceConfig for a service and returns the existing serviceConfig, if inputs are nil
// do not update those fields, if it does not exist return nil.
func (npw *nodePortWatcher) updateServiceInfo(index ktypes.NamespacedName, service *kapi.Service, etpHostRules *bool) (old *serviceConfig, exists bool) {

	npw.serviceInfoLock.Lock()
	defer npw.serviceInfoLock.Unlock()

	if old, exists = npw.serviceInfo[index]; !exists {
		klog.V(5).Infof("No serviceConfig found for service %s in namespace %s", index.Name, index.Namespace)
		return nil, exists
	}

	if service != nil {
		npw.serviceInfo[index].service = service
	}

	if etpHostRules != nil {
		npw.serviceInfo[index].etpHostRules = *etpHostRules
	}

	return old, exists
}

// addServiceRules ensures the correct iptables rules and OpenFlow physical
// flows are programmed for a given service and hostNetwork endpoint configuration
func addServiceRules(service *kapi.Service, hasHostNet bool, npw *nodePortWatcher) {
	if util.ServiceExternalTrafficPolicyLocal(service) && hasHostNet {
		klog.V(5).Infof("Adding externalTrafficPolicy:local and hostNetworked rules for %v", service)
		npw.updateServiceFlowCache(service, true, true)
		npw.ofm.requestFlowSync()
		addSharedGatewayIptRules(service, true)
	} else {
		npw.updateServiceFlowCache(service, true, false)
		npw.ofm.requestFlowSync()
		addSharedGatewayIptRules(service, false)
	}
}

// delServiceRules deletes all possible iptables rules and OpenFlow physical
// flows for a service
func delServiceRules(service *kapi.Service, npw *nodePortWatcher) {
	npw.updateServiceFlowCache(service, false, false)
	npw.ofm.requestFlowSync()
	// Always try and delete all rules here
	delSharedGatewayIptRules(service, true)
	delSharedGatewayIptRules(service, false)
}

func serviceUpdateNeeded(old, new *kapi.Service) bool {
	return reflect.DeepEqual(new.Spec.Ports, old.Spec.Ports) &&
		reflect.DeepEqual(new.Spec.ExternalIPs, old.Spec.ExternalIPs) &&
		reflect.DeepEqual(new.Spec.ClusterIP, old.Spec.ClusterIP) &&
		reflect.DeepEqual(new.Spec.Type, old.Spec.Type) &&
		reflect.DeepEqual(new.Status.LoadBalancer.Ingress, old.Status.LoadBalancer.Ingress) &&
		reflect.DeepEqual(new.Spec.ExternalTrafficPolicy, old.Spec.ExternalTrafficPolicy)
}

// AddService handles configuring shared gateway bridge flows to steer External IP, Node Port, Ingress LB traffic into OVN
func (npw *nodePortWatcher) AddService(service *kapi.Service) {
	var etpHostRules bool
	if !util.ServiceTypeHasClusterIP(service) || !util.IsClusterIPSet(service) {
		return
	}

	klog.V(5).Infof("Adding service %s in namespace %s", service.Name, service.Namespace)
	name := ktypes.NamespacedName{Namespace: service.Namespace, Name: service.Name}
	ep, err := npw.watchFactory.GetEndpoint(service.Namespace, service.Name)
	if err != nil {
		klog.V(5).Infof("No endpoint found for service %s in namespace %s during service Add", service.Name, service.Namespace)
		// No endpoints exist yet so default to false
		etpHostRules = false
	} else {
		etpHostRules = hasHostNetworkEndpoints(ep, &npw.nodeIPManager.addresses)
	}

	// If something didn't already do it add correct Service rules
	if exists := npw.addOrSetServiceInfo(name, service, etpHostRules); !exists {
		klog.V(5).Infof("Service Add %s event in namespace %s came before endpoint event setting svcConfig", service.Name, service.Namespace)
		addServiceRules(service, etpHostRules, npw)
	} else {
		klog.V(5).Infof("Rules already programmed for %s in namespace %s", service.Name, service.Namespace)
	}
}

=======
			}
		}
		// flows for externalIPs
		for _, externalIP := range service.Spec.ExternalIPs {
			err = npw.createLbAndExternalSvcFlows(service, &svcPort, add, epHostLocal, protocol, actions, externalIP, "External")
			if err != nil {
				klog.Errorf(err.Error())
			}
		}
	}
}

// flow generation for LB and ExternalIP flow is essentially the same, so avoid code duplication with
// this method
func (npw *nodePortWatcher) createLbAndExternalSvcFlows(service *kapi.Service, svcPort *kapi.ServicePort, add bool, epHostLocal bool, protocol string, actions string, ipAddress string, ipType string) error {
	if ipAddress == "" {
		return fmt.Errorf("failed to parse %s IP. IP is empty.", ipType)
	}
	if net.ParseIP(ipAddress) == nil {
		return fmt.Errorf("failed to parse %s IP: %s", ipType, ipAddress)
	}
	flowProtocol := protocol
	nwDst := "nw_dst"
	nwSrc := "nw_src"
	if utilnet.IsIPv6String(ipAddress) {
		flowProtocol = protocol + "6"
		nwDst = "ipv6_dst"
		nwSrc = "ipv6_src"
	}
	cookie, err := svcToCookie(service.Namespace, service.Name, ipAddress, svcPort.Port)
	if err != nil {
		klog.Warningf("Unable to generate cookie for %s svc: %s, %s, %s, %d, error: %v",
			ipType, service.Namespace, service.Name, ipAddress, svcPort.Port, err)
		cookie = "0"
	}
	key := strings.Join([]string{ipType, service.Namespace, service.Name, ipAddress, fmt.Sprintf("%d", svcPort.Port)}, "_")
	// Delete if needed and skip to next protocol
	if !add {
		npw.ofm.deleteFlowsByKey(key)
		return nil
	}
	// This allows external traffic ingress when the svc's ExternalTrafficPolicy is
	// set to Local, and the backend pod is HostNetworked. We need to add
	// Flows that will DNAT all external traffic destined for the lb/externalIP service
	// to the nodeIP / nodeIP:port of the host networked backend.
	// And then ensure that return traffic is UnDNATed correctly back
	// to the ingress / external IP
	if epHostLocal {
		var nodeportFlows []string
		klog.V(5).Infof("Adding flows on breth0 for %s Service %s in Namespace: %s since ExternalTrafficPolicy=local", ipType, service.Name, service.Namespace)
		// table 0, This rule matches on all traffic with dst ip == LoadbalancerIP / extenalIP, DNAT's it to the correct NodeIP
		// If ipv6 make sure to choose the ipv6 node address for rule
		if strings.Contains(flowProtocol, "6") {
			nodeportFlows = append(nodeportFlows,
				fmt.Sprintf("cookie=%s, priority=110, in_port=%s, %s, %s=%s, tp_dst=%d, actions=ct(commit,zone=%d,nat(dst=[%s]:%s),table=6)",
					cookie, npw.ofportPhys, flowProtocol, nwDst, ipAddress, svcPort.Port, HostNodePortCTZone, npw.gatewayIPv6, svcPort.TargetPort.String()))
		} else {
			nodeportFlows = append(nodeportFlows,
				fmt.Sprintf("cookie=%s, priority=110, in_port=%s, %s, %s=%s, tp_dst=%d, actions=ct(commit,zone=%d,nat(dst=%s:%s),table=6)",
					cookie, npw.ofportPhys, flowProtocol, nwDst, ipAddress, svcPort.Port, HostNodePortCTZone, npw.gatewayIPv4, svcPort.TargetPort.String()))
		}
		nodeportFlows = append(nodeportFlows,
			// table 6, Sends the packet to the host
			fmt.Sprintf("cookie=%s, priority=110, table=6, actions=output:LOCAL",
				cookie),
			// table 0, Matches on return traffic, i.e traffic coming from the host networked pod's port, and unDNATs
			fmt.Sprintf("cookie=%s, priority=110, in_port=LOCAL, %s, tp_src=%s, actions=ct(commit,zone=%d nat,table=7)",
				cookie, flowProtocol, svcPort.TargetPort.String(), HostNodePortCTZone),
			// table 7, the packet back out eth0 to the external client
			fmt.Sprintf("cookie=%s, priority=110, table=7, "+
				"actions=output:%s", cookie, npw.ofportPhys))

		npw.ofm.updateFlowCacheEntry(key, nodeportFlows)

	} else {
		npw.ofm.updateFlowCacheEntry(key, []string{
			fmt.Sprintf("cookie=%s, priority=110, in_port=%s, %s, %s=%s, tp_dst=%d, "+
				"actions=%s",
				cookie, npw.ofportPhys, flowProtocol, nwDst, ipAddress, svcPort.Port, actions),
			fmt.Sprintf("cookie=%s, priority=110, in_port=%s, %s, %s=%s, tp_src=%d, "+
				"actions=output:%s",
				cookie, npw.ofportPatch, flowProtocol, nwSrc, ipAddress, svcPort.Port, npw.ofportPhys),
			npw.generateArpBypassFlow(protocol, ipAddress, cookie)})
	}

	return nil
}

// generate ARP/NS bypass flow which will send the ARP/NS request everywhere *but* to OVN
// OpenFlow will not do hairpin switching, so we can safely add the origin port to the list of ports, too
func (npw *nodePortWatcher) generateArpBypassFlow(protocol string, ipAddr string, cookie string) string {
	addrResDst := "arp_tpa"
	addrResProto := "arp, arp_op=1"
	if utilnet.IsIPv6String(ipAddr) {
		addrResDst = "nd_target"
		addrResProto = "icmp6, icmp_type=135, icmp_code=0"
	}

	var arpFlow string
	var arpPortsFiltered []string
	arpPorts, err := util.GetOpenFlowPorts(npw.gwBridge, false)
	if err != nil {
		// in the odd case that getting all ports from the bridge should not work,
		// simply output to LOCAL (this should work well in the vast majority of cases, anyway)
		klog.Warningf("Unable to get port list from bridge. Using ovsLocalPort as output only: error: %v",
			err)
		arpFlow = fmt.Sprintf("cookie=%s, priority=110, in_port=%s, %s, %s=%s, "+
			"actions=output:%s",
			cookie, npw.ofportPhys, addrResProto, addrResDst, ipAddr, ovsLocalPort)
	} else {
		// cover the case where breth0 has more than 3 ports, e.g. if an admin adds a 4th port
		// and the ExternalIP would be on that port
		// Use all ports except for ofPortPhys and the ofportPatch
		// Filtering ofPortPhys is for consistency / readability only, OpenFlow will not send
		// out the in_port normally (see man 7 ovs-actions)
		for _, port := range arpPorts {
			if port == npw.ofportPatch || port == npw.ofportPhys {
				continue
			}
			arpPortsFiltered = append(arpPortsFiltered, port)
		}
		arpFlow = fmt.Sprintf("cookie=%s, priority=110, in_port=%s, %s, %s=%s, "+
			"actions=output:%s",
			cookie, npw.ofportPhys, addrResProto, addrResDst, ipAddr, strings.Join(arpPortsFiltered, ","))
	}

	return arpFlow
}

// getAndDeleteServiceInfo returns the serviceConfig for a service and if it exists and then deletes the entry
func (npw *nodePortWatcher) getAndDeleteServiceInfo(index ktypes.NamespacedName) (out *serviceConfig, exists bool) {
	npw.serviceInfoLock.Lock()
	defer npw.serviceInfoLock.Unlock()
	out, exists = npw.serviceInfo[index]
	delete(npw.serviceInfo, index)
	return out, exists
}

// getServiceInfo returns the serviceConfig for a service and if it exists
func (npw *nodePortWatcher) getServiceInfo(index ktypes.NamespacedName) (out *serviceConfig, exists bool) {
	npw.serviceInfoLock.Lock()
	defer npw.serviceInfoLock.Unlock()
	out, exists = npw.serviceInfo[index]
	return out, exists
}

// getAndSetServiceInfo creates and sets the serviceConfig, returns if it existed and whatever was there
func (npw *nodePortWatcher) getAndSetServiceInfo(index ktypes.NamespacedName, service *kapi.Service, etpHostRules bool) (old *serviceConfig, exists bool) {
	npw.serviceInfoLock.Lock()
	defer npw.serviceInfoLock.Unlock()

	old, exists = npw.serviceInfo[index]
	npw.serviceInfo[index] = &serviceConfig{service: service, etpHostRules: etpHostRules}
	return old, exists
}

// addOrSetServiceInfo creates and sets the serviceConfig if it doesn't exist
func (npw *nodePortWatcher) addOrSetServiceInfo(index ktypes.NamespacedName, service *kapi.Service, etpHostRules bool) (exists bool) {
	npw.serviceInfoLock.Lock()
	defer npw.serviceInfoLock.Unlock()

	if _, exists := npw.serviceInfo[index]; !exists {
		// Only set this if it doesn't exist
		npw.serviceInfo[index] = &serviceConfig{service: service, etpHostRules: etpHostRules}
		return false
	}
	return true

}

// updateServiceInfo sets the serviceConfig for a service and returns the existing serviceConfig, if inputs are nil
// do not update those fields, if it does not exist return nil.
func (npw *nodePortWatcher) updateServiceInfo(index ktypes.NamespacedName, service *kapi.Service, etpHostRules *bool) (old *serviceConfig, exists bool) {

	npw.serviceInfoLock.Lock()
	defer npw.serviceInfoLock.Unlock()

	if old, exists = npw.serviceInfo[index]; !exists {
		klog.V(5).Infof("No serviceConfig found for service %s in namespace %s", index.Name, index.Namespace)
		return nil, exists
	}

	if service != nil {
		npw.serviceInfo[index].service = service
	}

	if etpHostRules != nil {
		npw.serviceInfo[index].etpHostRules = *etpHostRules
	}

	return old, exists
}

// addServiceRules ensures the correct iptables rules and OpenFlow physical
// flows are programmed for a given service and hostNetwork endpoint configuration
func addServiceRules(service *kapi.Service, hasHostNet bool, npw *nodePortWatcher) {
	if util.ServiceExternalTrafficPolicyLocal(service) && hasHostNet {
		klog.V(5).Infof("Adding externalTrafficPolicy:local and hostNetworked rules for %v", service)
		// For smartnic or Full mode
		if npw != nil {
			npw.updateServiceFlowCache(service, true, true)
			npw.ofm.requestFlowSync()
			// Dont touch iptables if in smartNICMode
			if !npw.smartNICMode {
				addSharedGatewayIptRules(service, true)
			}
			return
		}
		// For Host Only Mode
		addSharedGatewayIptRules(service, true)
	} else {
		// For smartnic or Full mode
		if npw != nil {
			npw.updateServiceFlowCache(service, true, false)
			npw.ofm.requestFlowSync()
			if !npw.smartNICMode {
				addSharedGatewayIptRules(service, false)
			}
			return
		}
		// For Host Only Mode
		addSharedGatewayIptRules(service, false)
	}
}

// delServiceRules deletes all possible iptables rules and OpenFlow physical
// flows for a service
func delServiceRules(service *kapi.Service, npw *nodePortWatcher) {
	if npw != nil {
		npw.updateServiceFlowCache(service, false, false)
		npw.ofm.requestFlowSync()
		if !npw.smartNICMode {
			// Always try and delete all rules here
			delSharedGatewayIptRules(service, true)
			delSharedGatewayIptRules(service, false)
		}
		return
	}

	// For host only node always try and delete rules here
	// externalTrafficPolicy is not implemented for smartNic mode
	delSharedGatewayIptRules(service, false)
}

func serviceUpdateNeeded(old, new *kapi.Service) bool {
	return reflect.DeepEqual(new.Spec.Ports, old.Spec.Ports) &&
		reflect.DeepEqual(new.Spec.ExternalIPs, old.Spec.ExternalIPs) &&
		reflect.DeepEqual(new.Spec.ClusterIP, old.Spec.ClusterIP) &&
		reflect.DeepEqual(new.Spec.Type, old.Spec.Type) &&
		reflect.DeepEqual(new.Status.LoadBalancer.Ingress, old.Status.LoadBalancer.Ingress) &&
		reflect.DeepEqual(new.Spec.ExternalTrafficPolicy, old.Spec.ExternalTrafficPolicy)
}

// AddService handles configuring shared gateway bridge flows to steer External IP, Node Port, Ingress LB traffic into OVN
func (npw *nodePortWatcher) AddService(service *kapi.Service) {
	var etpHostRules bool
	if !util.ServiceTypeHasClusterIP(service) || !util.IsClusterIPSet(service) {
		return
	}

	klog.V(5).Infof("Adding service %s in namespace %s", service.Name, service.Namespace)
	name := ktypes.NamespacedName{Namespace: service.Namespace, Name: service.Name}
	ep, err := npw.watchFactory.GetEndpoint(service.Namespace, service.Name)
	if err != nil {
		klog.V(5).Infof("No endpoint found for service %s in namespace %s during service Add", service.Name, service.Namespace)
		// No endpoints exist yet so default to false
		etpHostRules = false
	} else {
		etpHostRules = hasHostNetworkEndpoints(ep, &npw.nodeIPManager.addresses)
	}

	// If something didn't already do it add correct Service rules
	if exists := npw.addOrSetServiceInfo(name, service, etpHostRules); !exists {
		klog.V(5).Infof("Service Add %s event in namespace %s came before endpoint event setting svcConfig", service.Name, service.Namespace)
		addServiceRules(service, etpHostRules, npw)
	} else {
		klog.V(5).Infof("Rules already programmed for %s in namespace %s", service.Name, service.Namespace)
	}
}

>>>>>>> f0d82ea9
func (npw *nodePortWatcher) UpdateService(old, new *kapi.Service) {
	name := ktypes.NamespacedName{Namespace: old.Namespace, Name: old.Name}

	if serviceUpdateNeeded(old, new) {
		klog.V(5).Infof("Skipping service update for: %s as change does not apply to any of .Spec.Ports, "+
			".Spec.ExternalIP, .Spec.ClusterIP, .Spec.Type, .Status.LoadBalancer.Ingress", new.Name)
		return
	}

	// Update the service in svcConfig if we need to so that other handler
	// threads do the correct thing, leave etpHostRules alone in the cache
	svcConfig, exists := npw.updateServiceInfo(name, new, nil)
	if !exists {
		klog.V(5).Infof("Service %s in namespace %s was deleted during service Update", old.Name, old.Namespace)
		return
<<<<<<< HEAD
	}

	if util.ServiceTypeHasClusterIP(old) && util.IsClusterIPSet(old) {
		// Delete old rules if needed, but don't delete svcConfig
		// so that we don't miss any endpoint update events here
		klog.V(5).Infof("Deleting old service rules for: %v", old)
		delServiceRules(old, npw)
=======
	}

	if util.ServiceTypeHasClusterIP(old) && util.IsClusterIPSet(old) {
		// Delete old rules if needed, but don't delete svcConfig
		// so that we don't miss any endpoint update events here
		klog.V(5).Infof("Deleting old service rules for: %v", old)
		delServiceRules(old, npw)
	}

	if util.ServiceTypeHasClusterIP(new) && util.IsClusterIPSet(new) {
		klog.V(5).Infof("Adding new service rules for: %v", new)
		addServiceRules(new, svcConfig.etpHostRules, npw)
>>>>>>> f0d82ea9
	}
}

<<<<<<< HEAD
	if util.ServiceTypeHasClusterIP(new) && util.IsClusterIPSet(new) {
		klog.V(5).Infof("Adding new service rules for: %v", new)
		addServiceRules(new, svcConfig.etpHostRules, npw)
=======
func (npw *nodePortWatcher) DeleteService(service *kapi.Service) {
	if !util.ServiceTypeHasClusterIP(service) || !util.IsClusterIPSet(service) {
		return
	}

	klog.V(5).Infof("Deleting service %s in namespace %s", service.Name, service.Namespace)
	name := ktypes.NamespacedName{Namespace: service.Namespace, Name: service.Name}
	if svcConfig, exists := npw.getAndDeleteServiceInfo(name); exists {
		delServiceRules(svcConfig.service, npw)
	} else {
		klog.Warningf("Deletion failed No service found in cache for endpoint %s in namespace %s", service.Name, service.Namespace)
>>>>>>> f0d82ea9
	}

}
<<<<<<< HEAD
func (npw *nodePortWatcher) DeleteService(service *kapi.Service) {
	if !util.ServiceTypeHasClusterIP(service) || !util.IsClusterIPSet(service) {
		return
	}

	klog.V(5).Infof("Deleting service %s in namespace %s", service.Name, service.Namespace)
	name := ktypes.NamespacedName{Namespace: service.Namespace, Name: service.Name}
	if svcConfig, exists := npw.getAndDeleteServiceInfo(name); exists {
		delServiceRules(svcConfig.service, npw)
	} else {
		klog.Warningf("Deletion failed No service found in cache for endpoint %s in namespace %s", service.Name, service.Namespace)
	}

}

func (npw *nodePortWatcher) SyncServices(services []interface{}) {
=======

func (npw *nodePortWatcher) SyncServices(services []interface{}) {
	keepIPTRules := []iptRule{}
	for _, serviceInterface := range services {
		name := ktypes.NamespacedName{Namespace: serviceInterface.(*kapi.Service).Namespace, Name: serviceInterface.(*kapi.Service).Name}

		service, ok := serviceInterface.(*kapi.Service)
		if !ok {
			klog.Errorf("Spurious object in syncServices: %v",
				serviceInterface)
			continue
		}

		ep, err := npw.watchFactory.GetEndpoint(service.Namespace, service.Name)
		if err != nil {
			klog.V(5).Infof("No endpoint found for service %s in namespace %s during sync", service.Name, service.Namespace)
			continue
		}

		hasHostNet := hasHostNetworkEndpoints(ep, &npw.nodeIPManager.addresses)
		npw.getAndSetServiceInfo(name, service, hasHostNet)
		// Delete OF rules for service if they exist
		npw.updateServiceFlowCache(service, false, hasHostNet)
		npw.updateServiceFlowCache(service, true, hasHostNet)
		// Add correct iptables rules
		keepIPTRules = append(keepIPTRules, getGatewayIPTRules(service, hasHostNet)...)
	}
	// sync OF rules once
	npw.ofm.requestFlowSync()
	// sync IPtables rules once
	for _, chain := range []string{iptableNodePortChain, iptableExternalIPChain} {
		recreateIPTRules("nat", chain, keepIPTRules)
	}
}

func (npw *nodePortWatcher) AddEndpoints(ep *kapi.Endpoints) {
	var etpHostRules bool
	name := ktypes.NamespacedName{Namespace: ep.Namespace, Name: ep.Name}

	svc, err := npw.watchFactory.GetService(ep.Namespace, ep.Name)
	if err != nil {
		// This is not necessarily an error. For e.g when there are endpoints
		// without a corresponding service.
		klog.V(5).Infof("No service found for endpoint %s in namespace %s during add", ep.Name, ep.Namespace)
		return
	}

	if !util.ServiceTypeHasClusterIP(svc) || !util.IsClusterIPSet(svc) {
		return
	}

	klog.V(5).Infof("Adding endpoints %s in namespace %s", ep.Name, ep.Namespace)
	etpHostRules = hasHostNetworkEndpoints(ep, &npw.nodeIPManager.addresses)

	// Here we make sure the correct rules are programmed whenever an AddEndpoint
	// event is received, only alter flows if we need to, i.e if cache wasn't
	// set or if it was and etpHostRules state changed, to prevent flow churn
	out, exists := npw.getAndSetServiceInfo(name, svc, etpHostRules)
	if !exists {
		klog.V(5).Infof("Endpoint %s ADD event in namespace %s is creating rules", ep.Name, ep.Namespace)
		addServiceRules(svc, etpHostRules, npw)
		return
	}

	if out.etpHostRules != etpHostRules {
		klog.V(5).Infof("Endpoint %s ADD event in namespace %s is updating rules", ep.Name, ep.Namespace)
		delServiceRules(svc, npw)
		addServiceRules(svc, etpHostRules, npw)
	}

}

func (npw *nodePortWatcher) DeleteEndpoints(ep *kapi.Endpoints) {
	var etpHostRules = false

	klog.V(5).Infof("Deleting endpoints %s in namespace %s", ep.Name, ep.Namespace)
	// remove rules for endpoints and add back normal ones
	name := ktypes.NamespacedName{Namespace: ep.Namespace, Name: ep.Name}
	if svcConfig, exists := npw.updateServiceInfo(name, nil, &etpHostRules); exists {
		// Lock the cache mutex here so we don't miss a service delete during an endpoint delete
		// we have to do this because deleting and adding iptables rules is slow.
		npw.serviceInfoLock.Lock()
		defer npw.serviceInfoLock.Unlock()

		delServiceRules(svcConfig.service, npw)
		addServiceRules(svcConfig.service, etpHostRules, npw)
	}
}

func (npw *nodePortWatcher) UpdateEndpoints(old *kapi.Endpoints, new *kapi.Endpoints) {
	name := ktypes.NamespacedName{Namespace: old.Namespace, Name: old.Name}

	if reflect.DeepEqual(new.Subsets, old.Subsets) {
		return
	}

	klog.V(5).Infof("Updating endpoints %s in namespace %s", old.Name, old.Namespace)

	// Delete old endpoint rules and add normal ones back
	if len(new.Subsets) == 0 {
		if _, exists := npw.getServiceInfo(name); exists {
			npw.DeleteEndpoints(old)
		}
	}

	// Update rules if hasHostNetworkEndpoints status changed
	etpHostRulesNew := hasHostNetworkEndpoints(new, &npw.nodeIPManager.addresses)
	if hasHostNetworkEndpoints(old, &npw.nodeIPManager.addresses) != etpHostRulesNew {
		npw.DeleteEndpoints(old)
		npw.AddEndpoints(new)
	}
}

func (npwipt *nodePortWatcherIptables) AddService(service *kapi.Service) {
	// don't process headless service or services that doesn't have NodePorts or ExternalIPs
	if !util.ServiceTypeHasClusterIP(service) || !util.IsClusterIPSet(service) {
		return
	}
	addServiceRules(service, false, nil)
}

func (npwipt *nodePortWatcherIptables) UpdateService(old, new *kapi.Service) {
	if serviceUpdateNeeded(old, new) {
		klog.V(5).Infof("Skipping service update for: %s as change does not apply to any of .Spec.Ports, "+
			".Spec.ExternalIP, .Spec.ClusterIP, .Spec.Type, .Status.LoadBalancer.Ingress", new.Name)
		return
	}

	if util.ServiceTypeHasClusterIP(old) && util.IsClusterIPSet(old) {
		delServiceRules(old, nil)
	}

	if util.ServiceTypeHasClusterIP(new) && util.IsClusterIPSet(new) {
		addServiceRules(new, false, nil)
	}
}

func (npwipt *nodePortWatcherIptables) DeleteService(service *kapi.Service) {
	// don't process headless service
	if !util.ServiceTypeHasClusterIP(service) || !util.IsClusterIPSet(service) {
		return
	}
	delServiceRules(service, nil)
}

func (npwipt *nodePortWatcherIptables) SyncServices(services []interface{}) {
>>>>>>> f0d82ea9
	keepIPTRules := []iptRule{}
	for _, serviceInterface := range services {
		name := ktypes.NamespacedName{Namespace: serviceInterface.(*kapi.Service).Namespace, Name: serviceInterface.(*kapi.Service).Name}

		service, ok := serviceInterface.(*kapi.Service)
		if !ok {
			klog.Errorf("Spurious object in syncServices: %v",
				serviceInterface)
			continue
		}
<<<<<<< HEAD

		ep, err := npw.watchFactory.GetEndpoint(service.Namespace, service.Name)
		if err != nil {
			klog.V(5).Infof("No endpoint found for service %s in namespace %s during sync", service.Name, service.Namespace)
			continue
		}

		hasHostNet := hasHostNetworkEndpoints(ep, &npw.nodeIPManager.addresses)
		npw.getAndSetServiceInfo(name, service, hasHostNet)
		// Delete OF rules for service if they exist
		npw.updateServiceFlowCache(service, false, hasHostNet)
		npw.updateServiceFlowCache(service, true, hasHostNet)
		// Add correct iptables rules
		keepIPTRules = append(keepIPTRules, getGatewayIPTRules(service, nil, hasHostNet)...)
	}
	// sync OF rules once
	npw.ofm.requestFlowSync()
=======
		// Add correct iptables rules
		keepIPTRules = append(keepIPTRules, getGatewayIPTRules(service, false)...)
	}

>>>>>>> f0d82ea9
	// sync IPtables rules once
	for _, chain := range []string{iptableNodePortChain, iptableExternalIPChain} {
		recreateIPTRules("nat", chain, keepIPTRules)
	}
<<<<<<< HEAD
}

func (npw *nodePortWatcher) AddEndpoints(ep *kapi.Endpoints) {
	var etpHostRules bool
	name := ktypes.NamespacedName{Namespace: ep.Namespace, Name: ep.Name}

	svc, err := npw.watchFactory.GetService(ep.Namespace, ep.Name)
	if err != nil {
		// This is not necessarily an error. For e.g when there are endpoints
		// without a corresponding service.
		klog.V(5).Infof("No service found for endpoint %s in namespace %s during add", ep.Name, ep.Namespace)
		return
	}

	if !util.ServiceTypeHasClusterIP(svc) || !util.IsClusterIPSet(svc) {
		return
	}

	klog.V(5).Infof("Adding endpoints %s in namespace %s", ep.Name, ep.Namespace)
	etpHostRules = hasHostNetworkEndpoints(ep, &npw.nodeIPManager.addresses)

	// Here we make sure the correct rules are programmed whenever an AddEndpoint
	// event is received, only alter flows if we need to, i.e if cache wasn't
	// set or if it was and etpHostRules state changed, to prevent flow churn
	out, exists := npw.getAndSetServiceInfo(name, svc, etpHostRules)
	if !exists {
		klog.V(5).Infof("Endpoint %s ADD event in namespace %s is creating rules", ep.Name, ep.Namespace)
		addServiceRules(svc, etpHostRules, npw)
		return
	}

	if out.etpHostRules != etpHostRules {
		klog.V(5).Infof("Endpoint %s ADD event in namespace %s is updating rules", ep.Name, ep.Namespace)
		delServiceRules(svc, npw)
		addServiceRules(svc, etpHostRules, npw)
	}

}

func (npw *nodePortWatcher) DeleteEndpoints(ep *kapi.Endpoints) {
	var etpHostRules = false

	klog.V(5).Infof("Deleting endpoints %s in namespace %s", ep.Name, ep.Namespace)
	// remove rules for endpoints and add back normal ones
	name := ktypes.NamespacedName{Namespace: ep.Namespace, Name: ep.Name}
	if svcConfig, exists := npw.updateServiceInfo(name, nil, &etpHostRules); exists {
		// Lock the cache mutex here so we don't miss a service delete during an endpoint delete
		// we have to do this because deleting and adding iptables rules is slow.
		npw.serviceInfoLock.Lock()
		defer npw.serviceInfoLock.Unlock()

		delServiceRules(svcConfig.service, npw)
		addServiceRules(svcConfig.service, etpHostRules, npw)
	}
}

func (npw *nodePortWatcher) UpdateEndpoints(old *kapi.Endpoints, new *kapi.Endpoints) {
	name := ktypes.NamespacedName{Namespace: old.Namespace, Name: old.Name}

	if reflect.DeepEqual(new.Subsets, old.Subsets) {
		return
	}

	klog.V(5).Infof("Updating endpoints %s in namespace %s", old.Name, old.Namespace)

	// Delete old endpoint rules and add normal ones back
	if len(new.Subsets) == 0 {
		if _, exists := npw.getServiceInfo(name); exists {
			npw.DeleteEndpoints(old)
		}
	}

	// Update rules if hasHostNetworkEndpoints status changed
	etpHostRulesNew := hasHostNetworkEndpoints(new, &npw.nodeIPManager.addresses)
	if hasHostNetworkEndpoints(old, &npw.nodeIPManager.addresses) != etpHostRulesNew {
		npw.DeleteEndpoints(old)
		npw.AddEndpoints(new)
	}
=======
>>>>>>> f0d82ea9
}

// since we share the host's k8s node IP, add OpenFlow flows
// -- to steer the NodePort traffic arriving on the host to the OVN logical topology and
// -- to also connection track the outbound north-south traffic through l3 gateway so that
//    the return traffic can be steered back to OVN logical topology
// -- to handle host -> service access, via masquerading from the host to OVN GR
// -- to handle external -> service(ExternalTrafficPolicy: Local) -> host access without SNAT
func newSharedGatewayOpenFlowManager(gwBridge, exGWBridge *bridgeConfiguration) (*openflowManager, error) {
	dftFlows, err := flowsForDefaultBridge(gwBridge.ofPortPhys, gwBridge.macAddress.String(), gwBridge.ofPortPatch,
		gwBridge.ofPortHost, gwBridge.ips)
	if err != nil {
		return nil, err
	}
	dftCommonFlows := commonFlows(gwBridge.ofPortPhys, gwBridge.macAddress.String(), gwBridge.ofPortPatch,
		gwBridge.ofPortHost)
	dftFlows = append(dftFlows, dftCommonFlows...)

	// add health check function to check default OpenFlow flows are on the shared gateway bridge
	ofm := &openflowManager{
		defaultBridge:         gwBridge,
		externalGatewayBridge: exGWBridge,
		flowCache:             make(map[string][]string),
		flowMutex:             sync.Mutex{},
		exGWFlowCache:         make(map[string][]string),
		exGWFlowMutex:         sync.Mutex{},
		flowChan:              make(chan struct{}, 1),
	}

	ofm.updateFlowCacheEntry("NORMAL", []string{fmt.Sprintf("table=0,priority=0,actions=%s\n", util.NormalAction)})
	ofm.updateFlowCacheEntry("DEFAULT", dftFlows)

	// we consume ex gw bridge flows only if that is enabled
	if exGWBridge != nil {
		ofm.updateExBridgeFlowCacheEntry("NORMAL", []string{fmt.Sprintf("table=0,priority=0,actions=%s\n", util.NormalAction)})
		exGWBridgeDftFlows := commonFlows(exGWBridge.ofPortPhys, exGWBridge.macAddress.String(),
			exGWBridge.ofPortPatch, exGWBridge.ofPortHost)
		ofm.updateExBridgeFlowCacheEntry("DEFAULT", exGWBridgeDftFlows)
	}

	// defer flowSync until syncService() to prevent the existing service OpenFlows being deleted
	return ofm, nil
}

func flowsForDefaultBridge(ofPortPhys, bridgeMacAddress, ofPortPatch, ofPortHost string, bridgeIPs []*net.IPNet) ([]string, error) {
	var dftFlows []string
	// 14 bytes of overhead for ethernet header (does not include VLAN)
	maxPktLength := getMaxFrameLength()

	if config.IPv4Mode {
		// table0, Geneve packets coming from external. Skip conntrack and go directly to host
		// if dest mac is the shared mac send directly to host.
		dftFlows = append(dftFlows,
			fmt.Sprintf("cookie=%s, priority=205, in_port=%s, dl_dst=%s, udp, udp_dst=%d, "+
				"actions=output:%s", defaultOpenFlowCookie, ofPortPhys, bridgeMacAddress, config.Default.EncapPort,
				ofPortHost))
		// perform NORMAL action otherwise.
		dftFlows = append(dftFlows,
			fmt.Sprintf("cookie=%s, priority=200, in_port=%s, udp, udp_dst=%d, "+
				"actions=NORMAL", defaultOpenFlowCookie, ofPortPhys, config.Default.EncapPort))

		// table0, Geneve packets coming from LOCAL. Skip conntrack and go directly to external
		dftFlows = append(dftFlows,
			fmt.Sprintf("cookie=%s, priority=200, in_port=%s, udp, udp_dst=%d, "+
				"actions=output:%s", defaultOpenFlowCookie, ovsLocalPort, config.Default.EncapPort, ofPortPhys))

		physicalIP, err := util.MatchIPNetFamily(false, bridgeIPs)
		if err != nil {
			return nil, fmt.Errorf("unable to determine IPv4 physical IP of host: %v", err)
		}
		// table 0, SVC Hairpin from OVN destined to local host, DNAT and go to table 4
		dftFlows = append(dftFlows,
			fmt.Sprintf("cookie=%s, priority=500, in_port=%s, ip, ip_dst=%s, ip_src=%s,"+
				"actions=ct(commit,zone=%d,nat(dst=%s),table=4)",
				defaultOpenFlowCookie, ofPortPatch, types.V4HostMasqueradeIP, physicalIP.IP,
				HostMasqCTZone, physicalIP.IP))

		// table 0, Reply SVC traffic from Host -> OVN, unSNAT and goto table 5
		dftFlows = append(dftFlows,
			fmt.Sprintf("cookie=%s, priority=500, in_port=%s, ip, ip_dst=%s,"+
				"actions=ct(zone=%d,nat,table=5)",
				defaultOpenFlowCookie, ofPortHost, types.V4OVNMasqueradeIP, OVNMasqCTZone))
	}
	if config.IPv6Mode {
		// table0, Geneve packets coming from external. Skip conntrack and go directly to host
		// if dest mac is the shared mac send directly to host.
		dftFlows = append(dftFlows,
			fmt.Sprintf("cookie=%s, priority=205, in_port=%s, dl_dst=%s, udp6, udp_dst=%d, "+
				"actions=output:%s", defaultOpenFlowCookie, ofPortPhys, bridgeMacAddress, config.Default.EncapPort,
				ofPortHost))
		// perform NORMAL action otherwise.
		dftFlows = append(dftFlows,
			fmt.Sprintf("cookie=%s, priority=200, in_port=%s, udp6, udp_dst=%d, "+
				"actions=NORMAL", defaultOpenFlowCookie, ofPortPhys, config.Default.EncapPort))

		// table0, Geneve packets coming from LOCAL. Skip conntrack and send to external
		dftFlows = append(dftFlows,
			fmt.Sprintf("cookie=%s, priority=200, in_port=%s, udp6, udp_dst=%d, "+
				"actions=output:%s", defaultOpenFlowCookie, ovsLocalPort, config.Default.EncapPort, ofPortPhys))

		physicalIP, err := util.MatchIPNetFamily(true, bridgeIPs)
		if err != nil {
			return nil, fmt.Errorf("unable to determine IPv6 physical IP of host: %v", err)
		}
		// table 0, SVC Hairpin from OVN destined to local host, DNAT to host, send to table 4
		dftFlows = append(dftFlows,
			fmt.Sprintf("cookie=%s, priority=500, in_port=%s, ipv6, ipv6_dst=%s, ipv6_src=%s,"+
				"actions=ct(commit,zone=%d,nat(dst=%s),table=4)",
				defaultOpenFlowCookie, ofPortPatch, types.V6HostMasqueradeIP, physicalIP.IP,
				HostMasqCTZone, physicalIP.IP))

		// table 0, Reply SVC traffic from Host -> OVN, unSNAT and goto table 5
		dftFlows = append(dftFlows,
			fmt.Sprintf("cookie=%s, priority=500, in_port=%s, ipv6, ipv6_dst=%s,"+
				"actions=ct(zone=%d,nat,table=5)",
				defaultOpenFlowCookie, ofPortHost, types.V6OVNMasqueradeIP, OVNMasqCTZone))
	}

	var protoPrefix string
	var masqIP string

	// table 0, packets coming from Host -> Service
	for _, svcCIDR := range config.Kubernetes.ServiceCIDRs {
		if utilnet.IsIPv4CIDR(svcCIDR) {
			protoPrefix = "ip"
			masqIP = types.V4HostMasqueradeIP
		} else {
			protoPrefix = "ipv6"
			masqIP = types.V6HostMasqueradeIP
		}

		// table 0, Host -> OVN towards SVC, SNAT to special IP
		dftFlows = append(dftFlows,
			fmt.Sprintf("cookie=%s, priority=500, in_port=%s, %s, %s_dst=%s,"+
				"actions=ct(commit,zone=%d,nat(src=%s),table=2)",
				defaultOpenFlowCookie, ofPortHost, protoPrefix, protoPrefix, svcCIDR, HostMasqCTZone, masqIP))

		// table 0, Reply hairpin traffic to host, coming from OVN, unSNAT
		dftFlows = append(dftFlows,
			fmt.Sprintf("cookie=%s, priority=500, in_port=%s, %s, %s_src=%s, %s_dst=%s,"+
				"actions=ct(zone=%d,nat,table=3)",
				defaultOpenFlowCookie, ofPortPatch, protoPrefix, protoPrefix, svcCIDR,
				protoPrefix, masqIP, HostMasqCTZone))
	}

	var actions string
	if config.Gateway.DisablePacketMTUCheck {
		actions = fmt.Sprintf("output:%s", ofPortPatch)
	} else {
		// check packet length larger than MTU + eth header - vlan overhead
		// send to table 11 to check if it needs to go to kernel for ICMP needs frag
		actions = fmt.Sprintf("check_pkt_larger(%d)->reg0[0],resubmit(,11)", maxPktLength)
	}

	if config.IPv4Mode {
		// table 1, established and related connections in zone 64000 with ct_mark ctMarkOVN go to OVN
		dftFlows = append(dftFlows,
			fmt.Sprintf("cookie=%s, priority=100, table=1, ip, ct_state=+trk+est, ct_mark=%s, "+
				"actions=%s",
				defaultOpenFlowCookie, ctMarkOVN, actions))

		dftFlows = append(dftFlows,
			fmt.Sprintf("cookie=%s, priority=100, table=1, ip, ct_state=+trk+rel, ct_mark=%s, "+
				"actions=%s",
				defaultOpenFlowCookie, ctMarkOVN, actions))

		// table 1, established and related connections in zone 64000 with ct_mark ctMarkHost go to host
		dftFlows = append(dftFlows,
			fmt.Sprintf("cookie=%s, priority=100, table=1, ip, ct_state=+trk+est, ct_mark=%s, "+
				"actions=output:%s",
				defaultOpenFlowCookie, ctMarkHost, ofPortHost))

		dftFlows = append(dftFlows,
			fmt.Sprintf("cookie=%s, priority=100, table=1, ip, ct_state=+trk+rel, ct_mark=%s, "+
				"actions=output:%s",
				defaultOpenFlowCookie, ctMarkHost, ofPortHost))
	}

	if config.IPv6Mode {
		// table 1, established and related connections in zone 64000 with ct_mark ctMarkOVN go to OVN
		dftFlows = append(dftFlows,
			fmt.Sprintf("cookie=%s, priority=100, table=1, ipv6, ct_state=+trk+est, ct_mark=%s, "+
				"actions=%s",
				defaultOpenFlowCookie, ctMarkOVN, actions))

		dftFlows = append(dftFlows,
			fmt.Sprintf("cookie=%s, priority=100, table=1, ipv6, ct_state=+trk+rel, ct_mark=%s, "+
				"actions=%s",
				defaultOpenFlowCookie, ctMarkOVN, actions))

		// table 1, established and related connections in zone 64000 with ct_mark ctMarkHost go to host
		dftFlows = append(dftFlows,
			fmt.Sprintf("cookie=%s, priority=100, table=1, ip6, ct_state=+trk+est, ct_mark=%s, "+
				"actions=output:%s",
				defaultOpenFlowCookie, ctMarkHost, ofPortHost))

		dftFlows = append(dftFlows,
			fmt.Sprintf("cookie=%s, priority=100, table=1, ip6, ct_state=+trk+rel, ct_mark=%s, "+
				"actions=output:%s",
				defaultOpenFlowCookie, ctMarkHost, ofPortHost))
	}

	// table 1, we check to see if this dest mac is the shared mac, if so send to host
	dftFlows = append(dftFlows,
		fmt.Sprintf("cookie=%s, priority=10, table=1, dl_dst=%s, actions=output:%s",
			defaultOpenFlowCookie, bridgeMacAddress, ofPortHost))

	// table 2, dispatch from Host -> OVN
	dftFlows = append(dftFlows,
		fmt.Sprintf("cookie=%s, table=2, "+
			"actions=mod_dl_dst=%s,output:%s", defaultOpenFlowCookie, bridgeMacAddress, ofPortPatch))

	// table 3, dispatch from OVN -> Host
	dftFlows = append(dftFlows,
		fmt.Sprintf("cookie=%s, table=3, "+
			"actions=move:NXM_OF_ETH_DST[]->NXM_OF_ETH_SRC[],mod_dl_dst=%s,output:%s",
			defaultOpenFlowCookie, bridgeMacAddress, ofPortHost))

	// table 4, hairpinned pkts that need to go from OVN -> Host
	// We need to SNAT and masquerade OVN GR IP, send to table 3 for dispatch to Host
	if config.IPv4Mode {
		dftFlows = append(dftFlows,
			fmt.Sprintf("cookie=%s, table=4,ip,"+
				"actions=ct(commit,zone=%d,nat(src=%s),table=3)",
				defaultOpenFlowCookie, OVNMasqCTZone, types.V4OVNMasqueradeIP))
	}
	if config.IPv6Mode {
		dftFlows = append(dftFlows,
			fmt.Sprintf("cookie=%s, table=4,ipv6, "+
				"actions=ct(commit,zone=%d,nat(src=%s),table=3)",
				defaultOpenFlowCookie, OVNMasqCTZone, types.V6OVNMasqueradeIP))
	}
	// table 5, Host Reply traffic to hairpinned svc, need to unDNAT, send to table 2
	if config.IPv4Mode {
		dftFlows = append(dftFlows,
			fmt.Sprintf("cookie=%s, table=5, ip, "+
				"actions=ct(commit,zone=%d,nat,table=2)",
				defaultOpenFlowCookie, HostMasqCTZone))
	}
	if config.IPv6Mode {
		dftFlows = append(dftFlows,
			fmt.Sprintf("cookie=%s, table=5, ipv6, "+
				"actions=ct(commit,zone=%d,nat,table=2)",
				defaultOpenFlowCookie, HostMasqCTZone))
	}
	return dftFlows, nil
}

func commonFlows(ofPortPhys, bridgeMacAddress, ofPortPatch, ofPortHost string) []string {
	var dftFlows []string
	maxPktLength := getMaxFrameLength()

	// table 0, we check to see if this dest mac is the shared mac, if so flood to both ports
	dftFlows = append(dftFlows,
		fmt.Sprintf("cookie=%s, priority=10, table=0, in_port=%s, dl_dst=%s, actions=output:%s,output:%s",
			defaultOpenFlowCookie, ofPortPhys, bridgeMacAddress, ofPortPatch, ofPortHost))

	if config.IPv4Mode {
		// table 0, packets coming from pods headed externally. Commit connections with ct_mark ctMarkOVN
		// so that reverse direction goes back to the pods.
		dftFlows = append(dftFlows,
			fmt.Sprintf("cookie=%s, priority=100, in_port=%s, ip, "+
				"actions=ct(commit, zone=%d, exec(set_field:%s->ct_mark)), output:%s",
				defaultOpenFlowCookie, ofPortPatch, config.Default.ConntrackZone, ctMarkOVN, ofPortPhys))

		// table 0, packets coming from host Commit connections with ct_mark ctMarkHost
		// so that reverse direction goes back to the host.
		dftFlows = append(dftFlows,
			fmt.Sprintf("cookie=%s, priority=100, in_port=%s, ip, "+
				"actions=ct(commit, zone=%d, exec(set_field:%s->ct_mark)), output:%s",
				defaultOpenFlowCookie, ofPortHost, config.Default.ConntrackZone, ctMarkHost, ofPortPhys))

		// table 0, packets coming from external. Send it through conntrack and
		// resubmit to table 1 to know the state and mark of the connection.
		dftFlows = append(dftFlows,
			fmt.Sprintf("cookie=%s, priority=50, in_port=%s, ip, "+
				"actions=ct(zone=%d, table=1)", defaultOpenFlowCookie, ofPortPhys, config.Default.ConntrackZone))
	}
	if config.IPv6Mode {
		// table 0, packets coming from pods headed externally. Commit connections with ct_mark ctMarkOVN
		// so that reverse direction goes back to the pods.
		dftFlows = append(dftFlows,
			fmt.Sprintf("cookie=%s, priority=100, in_port=%s, ipv6, "+
				"actions=ct(commit, zone=%d, exec(set_field:%s->ct_mark)), output:%s",
				defaultOpenFlowCookie, ofPortPatch, config.Default.ConntrackZone, ctMarkOVN, ofPortPhys))

		// table 0, packets coming from host. Commit connections with ct_mark ctMarkHost
		// so that reverse direction goes back to the host.
		dftFlows = append(dftFlows,
			fmt.Sprintf("cookie=%s, priority=100, in_port=%s, ipv6, "+
				"actions=ct(commit, zone=%d, exec(set_field:%s->ct_mark)), output:%s",
				defaultOpenFlowCookie, ofPortHost, config.Default.ConntrackZone, ctMarkHost, ofPortPhys))

		// table 0, packets coming from external. Send it through conntrack and
		// resubmit to table 1 to know the state and mark of the connection.
		dftFlows = append(dftFlows,
			fmt.Sprintf("cookie=%s, priority=50, in_port=%s, ipv6, "+
				"actions=ct(zone=%d, table=1)", defaultOpenFlowCookie, ofPortPhys, config.Default.ConntrackZone))
	}

	var actions string
	if config.Gateway.DisablePacketMTUCheck {
		actions = fmt.Sprintf("output:%s", ofPortPatch)
	} else {
		// check packet length larger than MTU + eth header - vlan overhead
		// send to table 11 to check if it needs to go to kernel for ICMP needs frag
		actions = fmt.Sprintf("check_pkt_larger(%d)->reg0[0],resubmit(,11)", maxPktLength)
	}

	if config.Gateway.DisableSNATMultipleGWs {
		// table 1, traffic to pod subnet go directly to OVN
		// check packet length larger than MTU + eth header - vlan overhead
		// send to table 11 to check if it needs to go to kernel for ICMP needs frag/packet too big
		for _, clusterEntry := range config.Default.ClusterSubnets {
			cidr := clusterEntry.CIDR
			var ipPrefix string
			if utilnet.IsIPv6CIDR(cidr) {
				ipPrefix = "ipv6"
			} else {
				ipPrefix = "ip"
			}

			dftFlows = append(dftFlows,
				fmt.Sprintf("cookie=%s, priority=15, table=1, %s, %s_dst=%s, "+
					"actions=%s",
					defaultOpenFlowCookie, ipPrefix, ipPrefix, cidr, actions))
		}
	}

	dftFlows = append(dftFlows,
		fmt.Sprintf("cookie=%s, priority=10, table=1, dl_dst=%s, actions=output:%s",
			defaultOpenFlowCookie, bridgeMacAddress, ofPortHost))

	if config.IPv6Mode {
		// REMOVEME(trozet) when https://bugzilla.kernel.org/show_bug.cgi?id=11797 is resolved
		// must flood icmpv6 Route Advertisement and Neighbor Advertisement traffic as it fails to create a CT entry
		for _, icmpType := range []int{types.RouteAdvertisementICMPType, types.NeighborAdvertisementICMPType} {
			dftFlows = append(dftFlows,
				fmt.Sprintf("cookie=%s, priority=14, table=1,icmp6,icmpv6_type=%d actions=FLOOD",
					defaultOpenFlowCookie, icmpType))
		}

		// We send BFD traffic both on the host and in ovn
		dftFlows = append(dftFlows,
			fmt.Sprintf("cookie=%s, priority=13, table=1, in_port=%s, udp6, tp_dst=3784, actions=output:%s,output:%s",
				defaultOpenFlowCookie, ofPortPhys, ofPortPatch, ofPortHost))
	}

	if config.IPv4Mode {
		// We send BFD traffic both on the host and in ovn
		dftFlows = append(dftFlows,
			fmt.Sprintf("cookie=%s, priority=13, table=1, in_port=%s, udp, tp_dst=3784, actions=output:%s,output:%s",
				defaultOpenFlowCookie, ofPortPhys, ofPortPatch, ofPortHost))
	}

	// New dispatch table 11
	// packets larger than known acceptable MTU need to go to kernel to create ICMP frag needed
	if !config.Gateway.DisablePacketMTUCheck {
		dftFlows = append(dftFlows,
			fmt.Sprintf("cookie=%s, priority=10, table=11, reg0=0x1, "+
				"actions=output:%s", defaultOpenFlowCookie, ofPortHost))
		dftFlows = append(dftFlows,
			fmt.Sprintf("cookie=%s, priority=1, table=11, "+
				"actions=output:%s", defaultOpenFlowCookie, ofPortPatch))

	}
	// table 1, all other connections do normal processing
	dftFlows = append(dftFlows,
		fmt.Sprintf("cookie=%s, priority=0, table=1, actions=output:NORMAL", defaultOpenFlowCookie))

	return dftFlows
}

func setBridgeOfPorts(bridge *bridgeConfiguration) error {
	// Get ofport of patchPort
	ofportPatch, stderr, err := util.GetOVSOfPort("get", "Interface", bridge.patchPort, "ofport")
	if err != nil {
		return fmt.Errorf("failed while waiting on patch port %q to be created by ovn-controller and "+
			"while getting ofport. stderr: %q, error: %v", bridge.patchPort, stderr, err)
	}

	// Get ofport of physical interface
	ofportPhys, stderr, err := util.GetOVSOfPort("get", "interface", bridge.uplinkName, "ofport")
	if err != nil {
		return fmt.Errorf("failed to get ofport of %s, stderr: %q, error: %v",
			bridge.uplinkName, stderr, err)
	}
	bridge.ofPortPatch = ofportPatch
	bridge.ofPortPhys = ofportPhys

	// Get ofport represeting the host. That is, host representor port in case of Smart-NICs, ovsLocalPort otherwise.
	if config.OvnKubeNode.Mode == types.NodeModeSmartNIC {
		var stderr string
		hostRep, err := util.GetSmartNICHostInterface(bridge.bridgeName)
		if err != nil {
			return err
		}

		bridge.ofPortHost, stderr, err = util.RunOVSVsctl("get", "interface", hostRep, "ofport")
		if err != nil {
			return fmt.Errorf("failed to get ofport of host interface %s, stderr: %q, error: %v",
				hostRep, stderr, err)
		}
	} else {
		bridge.ofPortHost = ovsLocalPort
	}

	return nil
}

<<<<<<< HEAD
func newSharedGateway(nodeName string, subnets []*net.IPNet, gwNextHops []net.IP, gwIntf, egressGWIntf string, nodeAnnotator kube.Annotator, cfg *managementPortConfig, watchFactory factory.NodeWatchFactory) (*gateway, error) {
=======
func newSharedGateway(nodeName string, subnets []*net.IPNet, gwNextHops []net.IP, gwIntf, egressGWIntf string,
	gwIPs []*net.IPNet, nodeAnnotator kube.Annotator, kube kube.Interface, cfg *managementPortConfig, watchFactory factory.NodeWatchFactory) (*gateway, error) {
>>>>>>> f0d82ea9
	klog.Info("Creating new shared gateway")
	gw := &gateway{}

	gwBridge, exGwBridge, err := gatewayInitInternal(
		nodeName, gwIntf, egressGWIntf, subnets, gwNextHops, gwIPs, nodeAnnotator)
	if err != nil {
		return nil, err
	}

	if config.OvnKubeNode.Mode == types.NodeModeFull {
		// add masquerade subnet route to avoid zeroconf routes
		err = addMasqueradeRoute(gwBridge.bridgeName, gwNextHops)
		if err != nil {
			return nil, err
		}
	}

	if exGwBridge != nil {
		gw.readyFunc = func() (bool, error) {
			ready, err := gatewayReady(gwBridge.patchPort)
			if err != nil {
				return false, err
			}
			exGWReady, err := gatewayReady(exGwBridge.patchPort)
			if err != nil {
				return false, err
			}
			return ready && exGWReady, nil
		}
	} else {
		gw.readyFunc = func() (bool, error) {
			return gatewayReady(gwBridge.patchPort)
		}
	}

	// OCP HACK -- block MCS ports
	rules := []iptRule{}
	if config.IPv4Mode {
		generateBlockMCSRules(&rules, iptables.ProtocolIPv4)
	}
	if config.IPv6Mode {
		generateBlockMCSRules(&rules, iptables.ProtocolIPv6)
	}
	if err := addIptRules(rules); err != nil {
		return nil, fmt.Errorf("failed to setup MCS-blocking rules: %w", err)
	}
	// END OCP HACK

	gw.initFunc = func() error {
		// Program cluster.GatewayIntf to let non-pod traffic to go to host
		// stack
		klog.Info("Creating Shared Gateway Openflow Manager")
		err := setBridgeOfPorts(gwBridge)
		if err != nil {
			return err
		}
		if exGwBridge != nil {
			err = setBridgeOfPorts(exGwBridge)
			if err != nil {
				return err
			}
		}
		gw.openflowManager, err = newSharedGatewayOpenFlowManager(gwBridge, exGwBridge)
		if err != nil {
			return err
		}

<<<<<<< HEAD
		gw.nodeIPManager = newAddressManager(nodeAnnotator, cfg)
=======
		gw.nodeIPManager = newAddressManager(nodeName, kube, cfg)
>>>>>>> f0d82ea9

		if config.Gateway.NodeportEnable {
			klog.Info("Creating Shared Gateway Node Port Watcher")
			gw.nodePortWatcher, err = newNodePortWatcher(gwBridge.patchPort, gwBridge.bridgeName, gwBridge.uplinkName, gwBridge.ips, gw.openflowManager, gw.nodeIPManager, watchFactory)
			if err != nil {
				return err
			}
		} else {
			// no service OpenFlows, request to sync flows now.
			gw.openflowManager.requestFlowSync()
		}
		return nil
	}

	klog.Info("Shared Gateway Creation Complete")
	return gw, nil
}

func newNodePortWatcher(patchPort, gwBridge, gwIntf string, ips []*net.IPNet, ofm *openflowManager,
	nodeIPManager *addressManager, watchFactory factory.NodeWatchFactory) (*nodePortWatcher, error) {
	// Get ofport of patchPort
	ofportPatch, stderr, err := util.GetOVSOfPort("--if-exists", "get",
		"interface", patchPort, "ofport")
	if err != nil {
		return nil, fmt.Errorf("failed to get ofport of %s, stderr: %q, error: %v",
			patchPort, stderr, err)
	}

	// Get ofport of physical interface
	ofportPhys, stderr, err := util.GetOVSOfPort("--if-exists", "get",
		"interface", gwIntf, "ofport")
	if err != nil {
		return nil, fmt.Errorf("failed to get ofport of %s, stderr: %q, error: %v",
			gwIntf, stderr, err)
	}

	// In the shared gateway mode, the NodePort service is handled by the OpenFlow flows configured
	// on the OVS bridge in the host. These flows act only on the packets coming in from outside
	// of the node. If someone on the node is trying to access the NodePort service, those packets
	// will not be processed by the OpenFlow flows, so we need to add iptable rules that DNATs the
	// NodePortIP:NodePort to ClusterServiceIP:Port. We don't need to do this while
	// running on Smart-NIC or on Smart-NIC-Host.
	if config.OvnKubeNode.Mode == types.NodeModeFull {
		if err := initSharedGatewayIPTables(); err != nil {
			return nil, err
		}
	}

<<<<<<< HEAD
=======
	// used to tell addServiceRules which rules to add
	smartNICMode := false
	if config.OvnKubeNode.Mode != types.NodeModeFull {
		smartNICMode = true
	}

>>>>>>> f0d82ea9
	// Get Physical IPs of Node, Can be IPV4 IPV6 or both
	gatewayIPv4, gatewayIPv6 := getGatewayFamilyAddrs(ips)

	npw := &nodePortWatcher{
<<<<<<< HEAD
=======
		smartNICMode:  smartNICMode,
>>>>>>> f0d82ea9
		gatewayIPv4:   gatewayIPv4,
		gatewayIPv6:   gatewayIPv6,
		ofportPhys:    ofportPhys,
		ofportPatch:   ofportPatch,
		gwBridge:      gwBridge,
		serviceInfo:   make(map[ktypes.NamespacedName]*serviceConfig),
		nodeIPManager: nodeIPManager,
		ofm:           ofm,
		watchFactory:  watchFactory,
	}
	return npw, nil
}

func cleanupSharedGateway() error {
	// NicToBridge() may be created before-hand, only delete the patch port here
	stdout, stderr, err := util.RunOVSVsctl("--columns=name", "--no-heading", "find", "port",
		"external_ids:ovn-localnet-port!=_")
	if err != nil {
		return fmt.Errorf("failed to get ovn-localnet-port port stderr:%s (%v)", stderr, err)
	}
	ports := strings.Fields(strings.Trim(stdout, "\""))
	for _, port := range ports {
		_, stderr, err := util.RunOVSVsctl("--if-exists", "del-port", strings.Trim(port, "\""))
		if err != nil {
			return fmt.Errorf("failed to delete port %s stderr:%s (%v)", port, stderr, err)
		}
	}

	// Get the OVS bridge name from ovn-bridge-mappings
	stdout, stderr, err = util.RunOVSVsctl("--if-exists", "get", "Open_vSwitch", ".",
		"external_ids:ovn-bridge-mappings")
	if err != nil {
		return fmt.Errorf("failed to get ovn-bridge-mappings stderr:%s (%v)", stderr, err)
	}

	// skip the existing mapping setting for the specified physicalNetworkName
	bridgeName := ""
	bridgeMappings := strings.Split(stdout, ",")
	for _, bridgeMapping := range bridgeMappings {
		m := strings.Split(bridgeMapping, ":")
		if network := m[0]; network == types.PhysicalNetworkName {
			bridgeName = m[1]
			break
		}
	}
	if len(bridgeName) == 0 {
		return nil
	}

	_, stderr, err = util.AddOFFlowWithSpecificAction(bridgeName, util.NormalAction)
	if err != nil {
		return fmt.Errorf("failed to replace-flows on bridge %q stderr:%s (%v)", bridgeName, stderr, err)
	}

	cleanupSharedGatewayIPTChains()
	return nil
}

func svcToCookie(namespace string, name string, token string, port int32) (string, error) {
	id := fmt.Sprintf("%s%s%s%d", namespace, name, token, port)
	h := fnv.New64a()
	_, err := h.Write([]byte(id))
	if err != nil {
		return "", err
	}
	return fmt.Sprintf("0x%x", h.Sum64()), nil
}

func addMasqueradeRoute(netIfaceName string, nextHops []net.IP) error {
	// only apply when ipv4mode is enabled
	if !config.IPv4Mode {
		return nil
	}
	netIfaceLink, err := util.LinkSetUp(netIfaceName)
	if err != nil {
		return fmt.Errorf("unable to find shared gw bridge interface: %s", netIfaceName)
	}
	v4nextHops, err := util.MatchIPFamily(false, nextHops)
	if err != nil {
		return fmt.Errorf("no valid ipv4 next hop exists: %v", err)
	}
	_, masqIPNet, _ := net.ParseCIDR(types.V4MasqueradeSubnet)
	exists, err := util.LinkRouteExists(netIfaceLink, v4nextHops[0], masqIPNet)
	if err != nil {
		return fmt.Errorf("failed to check if route exists for masquerade subnet, error: %v", err)
	}
	if exists {
		return nil
	}
	err = util.LinkRoutesAdd(netIfaceLink, v4nextHops[0], []*net.IPNet{masqIPNet}, 0)
	if os.IsExist(err) {
		klog.V(5).Infof("Ignoring error %s from 'route add %s via %s'",
			err.Error(), masqIPNet, v4nextHops[0])
		return nil
	}
	if err != nil {
		return fmt.Errorf("unable to add OVN masquerade route to host, error: %v", err)
	}
	return nil
}<|MERGE_RESOLUTION|>--- conflicted
+++ resolved
@@ -28,13 +28,10 @@
 	defaultOpenFlowCookie = "0xdeff105"
 	// ovsLocalPort is the name of the OVS bridge local port
 	ovsLocalPort = "LOCAL"
-<<<<<<< HEAD
-=======
 	// ctMarkOVN is the conntrack mark value for OVN traffic
 	ctMarkOVN = "0x1"
 	// ctMarkHost is the conntrack mark value for host traffic
 	ctMarkHost = "0x2"
->>>>>>> f0d82ea9
 )
 
 var (
@@ -43,16 +40,6 @@
 	HostNodePortCTZone = config.Default.ConntrackZone + 3 //64003
 )
 
-<<<<<<< HEAD
-// nodePortWatcher manages OpenFlow and iptables rules
-// to ensure that services using NodePorts are accessible
-type nodePortWatcher struct {
-	gatewayIPv4 string
-	gatewayIPv6 string
-	ofportPhys  string
-	ofportPatch string
-	gwBridge    string
-=======
 // nodePortWatcherIptables manages iptables rules for shared gateway
 // to ensure that services using NodePorts are accessible.
 type nodePortWatcherIptables struct {
@@ -71,14 +58,12 @@
 	ofportPhys   string
 	ofportPatch  string
 	gwBridge     string
->>>>>>> f0d82ea9
 	// Map of service name to programmed iptables/OF rules
 	serviceInfo     map[ktypes.NamespacedName]*serviceConfig
 	serviceInfoLock sync.Mutex
 	ofm             *openflowManager
 	nodeIPManager   *addressManager
 	watchFactory    factory.NodeWatchFactory
-<<<<<<< HEAD
 }
 
 type serviceConfig struct {
@@ -88,17 +73,6 @@
 	etpHostRules bool
 }
 
-=======
-}
-
-type serviceConfig struct {
-	// Contains the current service
-	service *kapi.Service
-	// Were those rules etp:local + Host Networked rules
-	etpHostRules bool
-}
-
->>>>>>> f0d82ea9
 // updateServiceFlowCache handles managing shared gateway flows for ingress traffic towards kubernetes services
 // (nodeport, external, ingress). By default incoming traffic into the node is steered directly into OVN.
 // If a service has externalTrafficPolicy local, and has host-networked endpoints, traffic instead will be steered directly
@@ -196,7 +170,6 @@
 			err = npw.createLbAndExternalSvcFlows(service, &svcPort, add, epHostLocal, protocol, actions, ing.IP, "Ingress")
 			if err != nil {
 				klog.Errorf(err.Error())
-<<<<<<< HEAD
 			}
 		}
 		// flows for externalIPs
@@ -395,261 +368,6 @@
 func addServiceRules(service *kapi.Service, hasHostNet bool, npw *nodePortWatcher) {
 	if util.ServiceExternalTrafficPolicyLocal(service) && hasHostNet {
 		klog.V(5).Infof("Adding externalTrafficPolicy:local and hostNetworked rules for %v", service)
-		npw.updateServiceFlowCache(service, true, true)
-		npw.ofm.requestFlowSync()
-		addSharedGatewayIptRules(service, true)
-	} else {
-		npw.updateServiceFlowCache(service, true, false)
-		npw.ofm.requestFlowSync()
-		addSharedGatewayIptRules(service, false)
-	}
-}
-
-// delServiceRules deletes all possible iptables rules and OpenFlow physical
-// flows for a service
-func delServiceRules(service *kapi.Service, npw *nodePortWatcher) {
-	npw.updateServiceFlowCache(service, false, false)
-	npw.ofm.requestFlowSync()
-	// Always try and delete all rules here
-	delSharedGatewayIptRules(service, true)
-	delSharedGatewayIptRules(service, false)
-}
-
-func serviceUpdateNeeded(old, new *kapi.Service) bool {
-	return reflect.DeepEqual(new.Spec.Ports, old.Spec.Ports) &&
-		reflect.DeepEqual(new.Spec.ExternalIPs, old.Spec.ExternalIPs) &&
-		reflect.DeepEqual(new.Spec.ClusterIP, old.Spec.ClusterIP) &&
-		reflect.DeepEqual(new.Spec.Type, old.Spec.Type) &&
-		reflect.DeepEqual(new.Status.LoadBalancer.Ingress, old.Status.LoadBalancer.Ingress) &&
-		reflect.DeepEqual(new.Spec.ExternalTrafficPolicy, old.Spec.ExternalTrafficPolicy)
-}
-
-// AddService handles configuring shared gateway bridge flows to steer External IP, Node Port, Ingress LB traffic into OVN
-func (npw *nodePortWatcher) AddService(service *kapi.Service) {
-	var etpHostRules bool
-	if !util.ServiceTypeHasClusterIP(service) || !util.IsClusterIPSet(service) {
-		return
-	}
-
-	klog.V(5).Infof("Adding service %s in namespace %s", service.Name, service.Namespace)
-	name := ktypes.NamespacedName{Namespace: service.Namespace, Name: service.Name}
-	ep, err := npw.watchFactory.GetEndpoint(service.Namespace, service.Name)
-	if err != nil {
-		klog.V(5).Infof("No endpoint found for service %s in namespace %s during service Add", service.Name, service.Namespace)
-		// No endpoints exist yet so default to false
-		etpHostRules = false
-	} else {
-		etpHostRules = hasHostNetworkEndpoints(ep, &npw.nodeIPManager.addresses)
-	}
-
-	// If something didn't already do it add correct Service rules
-	if exists := npw.addOrSetServiceInfo(name, service, etpHostRules); !exists {
-		klog.V(5).Infof("Service Add %s event in namespace %s came before endpoint event setting svcConfig", service.Name, service.Namespace)
-		addServiceRules(service, etpHostRules, npw)
-	} else {
-		klog.V(5).Infof("Rules already programmed for %s in namespace %s", service.Name, service.Namespace)
-	}
-}
-
-=======
-			}
-		}
-		// flows for externalIPs
-		for _, externalIP := range service.Spec.ExternalIPs {
-			err = npw.createLbAndExternalSvcFlows(service, &svcPort, add, epHostLocal, protocol, actions, externalIP, "External")
-			if err != nil {
-				klog.Errorf(err.Error())
-			}
-		}
-	}
-}
-
-// flow generation for LB and ExternalIP flow is essentially the same, so avoid code duplication with
-// this method
-func (npw *nodePortWatcher) createLbAndExternalSvcFlows(service *kapi.Service, svcPort *kapi.ServicePort, add bool, epHostLocal bool, protocol string, actions string, ipAddress string, ipType string) error {
-	if ipAddress == "" {
-		return fmt.Errorf("failed to parse %s IP. IP is empty.", ipType)
-	}
-	if net.ParseIP(ipAddress) == nil {
-		return fmt.Errorf("failed to parse %s IP: %s", ipType, ipAddress)
-	}
-	flowProtocol := protocol
-	nwDst := "nw_dst"
-	nwSrc := "nw_src"
-	if utilnet.IsIPv6String(ipAddress) {
-		flowProtocol = protocol + "6"
-		nwDst = "ipv6_dst"
-		nwSrc = "ipv6_src"
-	}
-	cookie, err := svcToCookie(service.Namespace, service.Name, ipAddress, svcPort.Port)
-	if err != nil {
-		klog.Warningf("Unable to generate cookie for %s svc: %s, %s, %s, %d, error: %v",
-			ipType, service.Namespace, service.Name, ipAddress, svcPort.Port, err)
-		cookie = "0"
-	}
-	key := strings.Join([]string{ipType, service.Namespace, service.Name, ipAddress, fmt.Sprintf("%d", svcPort.Port)}, "_")
-	// Delete if needed and skip to next protocol
-	if !add {
-		npw.ofm.deleteFlowsByKey(key)
-		return nil
-	}
-	// This allows external traffic ingress when the svc's ExternalTrafficPolicy is
-	// set to Local, and the backend pod is HostNetworked. We need to add
-	// Flows that will DNAT all external traffic destined for the lb/externalIP service
-	// to the nodeIP / nodeIP:port of the host networked backend.
-	// And then ensure that return traffic is UnDNATed correctly back
-	// to the ingress / external IP
-	if epHostLocal {
-		var nodeportFlows []string
-		klog.V(5).Infof("Adding flows on breth0 for %s Service %s in Namespace: %s since ExternalTrafficPolicy=local", ipType, service.Name, service.Namespace)
-		// table 0, This rule matches on all traffic with dst ip == LoadbalancerIP / extenalIP, DNAT's it to the correct NodeIP
-		// If ipv6 make sure to choose the ipv6 node address for rule
-		if strings.Contains(flowProtocol, "6") {
-			nodeportFlows = append(nodeportFlows,
-				fmt.Sprintf("cookie=%s, priority=110, in_port=%s, %s, %s=%s, tp_dst=%d, actions=ct(commit,zone=%d,nat(dst=[%s]:%s),table=6)",
-					cookie, npw.ofportPhys, flowProtocol, nwDst, ipAddress, svcPort.Port, HostNodePortCTZone, npw.gatewayIPv6, svcPort.TargetPort.String()))
-		} else {
-			nodeportFlows = append(nodeportFlows,
-				fmt.Sprintf("cookie=%s, priority=110, in_port=%s, %s, %s=%s, tp_dst=%d, actions=ct(commit,zone=%d,nat(dst=%s:%s),table=6)",
-					cookie, npw.ofportPhys, flowProtocol, nwDst, ipAddress, svcPort.Port, HostNodePortCTZone, npw.gatewayIPv4, svcPort.TargetPort.String()))
-		}
-		nodeportFlows = append(nodeportFlows,
-			// table 6, Sends the packet to the host
-			fmt.Sprintf("cookie=%s, priority=110, table=6, actions=output:LOCAL",
-				cookie),
-			// table 0, Matches on return traffic, i.e traffic coming from the host networked pod's port, and unDNATs
-			fmt.Sprintf("cookie=%s, priority=110, in_port=LOCAL, %s, tp_src=%s, actions=ct(commit,zone=%d nat,table=7)",
-				cookie, flowProtocol, svcPort.TargetPort.String(), HostNodePortCTZone),
-			// table 7, the packet back out eth0 to the external client
-			fmt.Sprintf("cookie=%s, priority=110, table=7, "+
-				"actions=output:%s", cookie, npw.ofportPhys))
-
-		npw.ofm.updateFlowCacheEntry(key, nodeportFlows)
-
-	} else {
-		npw.ofm.updateFlowCacheEntry(key, []string{
-			fmt.Sprintf("cookie=%s, priority=110, in_port=%s, %s, %s=%s, tp_dst=%d, "+
-				"actions=%s",
-				cookie, npw.ofportPhys, flowProtocol, nwDst, ipAddress, svcPort.Port, actions),
-			fmt.Sprintf("cookie=%s, priority=110, in_port=%s, %s, %s=%s, tp_src=%d, "+
-				"actions=output:%s",
-				cookie, npw.ofportPatch, flowProtocol, nwSrc, ipAddress, svcPort.Port, npw.ofportPhys),
-			npw.generateArpBypassFlow(protocol, ipAddress, cookie)})
-	}
-
-	return nil
-}
-
-// generate ARP/NS bypass flow which will send the ARP/NS request everywhere *but* to OVN
-// OpenFlow will not do hairpin switching, so we can safely add the origin port to the list of ports, too
-func (npw *nodePortWatcher) generateArpBypassFlow(protocol string, ipAddr string, cookie string) string {
-	addrResDst := "arp_tpa"
-	addrResProto := "arp, arp_op=1"
-	if utilnet.IsIPv6String(ipAddr) {
-		addrResDst = "nd_target"
-		addrResProto = "icmp6, icmp_type=135, icmp_code=0"
-	}
-
-	var arpFlow string
-	var arpPortsFiltered []string
-	arpPorts, err := util.GetOpenFlowPorts(npw.gwBridge, false)
-	if err != nil {
-		// in the odd case that getting all ports from the bridge should not work,
-		// simply output to LOCAL (this should work well in the vast majority of cases, anyway)
-		klog.Warningf("Unable to get port list from bridge. Using ovsLocalPort as output only: error: %v",
-			err)
-		arpFlow = fmt.Sprintf("cookie=%s, priority=110, in_port=%s, %s, %s=%s, "+
-			"actions=output:%s",
-			cookie, npw.ofportPhys, addrResProto, addrResDst, ipAddr, ovsLocalPort)
-	} else {
-		// cover the case where breth0 has more than 3 ports, e.g. if an admin adds a 4th port
-		// and the ExternalIP would be on that port
-		// Use all ports except for ofPortPhys and the ofportPatch
-		// Filtering ofPortPhys is for consistency / readability only, OpenFlow will not send
-		// out the in_port normally (see man 7 ovs-actions)
-		for _, port := range arpPorts {
-			if port == npw.ofportPatch || port == npw.ofportPhys {
-				continue
-			}
-			arpPortsFiltered = append(arpPortsFiltered, port)
-		}
-		arpFlow = fmt.Sprintf("cookie=%s, priority=110, in_port=%s, %s, %s=%s, "+
-			"actions=output:%s",
-			cookie, npw.ofportPhys, addrResProto, addrResDst, ipAddr, strings.Join(arpPortsFiltered, ","))
-	}
-
-	return arpFlow
-}
-
-// getAndDeleteServiceInfo returns the serviceConfig for a service and if it exists and then deletes the entry
-func (npw *nodePortWatcher) getAndDeleteServiceInfo(index ktypes.NamespacedName) (out *serviceConfig, exists bool) {
-	npw.serviceInfoLock.Lock()
-	defer npw.serviceInfoLock.Unlock()
-	out, exists = npw.serviceInfo[index]
-	delete(npw.serviceInfo, index)
-	return out, exists
-}
-
-// getServiceInfo returns the serviceConfig for a service and if it exists
-func (npw *nodePortWatcher) getServiceInfo(index ktypes.NamespacedName) (out *serviceConfig, exists bool) {
-	npw.serviceInfoLock.Lock()
-	defer npw.serviceInfoLock.Unlock()
-	out, exists = npw.serviceInfo[index]
-	return out, exists
-}
-
-// getAndSetServiceInfo creates and sets the serviceConfig, returns if it existed and whatever was there
-func (npw *nodePortWatcher) getAndSetServiceInfo(index ktypes.NamespacedName, service *kapi.Service, etpHostRules bool) (old *serviceConfig, exists bool) {
-	npw.serviceInfoLock.Lock()
-	defer npw.serviceInfoLock.Unlock()
-
-	old, exists = npw.serviceInfo[index]
-	npw.serviceInfo[index] = &serviceConfig{service: service, etpHostRules: etpHostRules}
-	return old, exists
-}
-
-// addOrSetServiceInfo creates and sets the serviceConfig if it doesn't exist
-func (npw *nodePortWatcher) addOrSetServiceInfo(index ktypes.NamespacedName, service *kapi.Service, etpHostRules bool) (exists bool) {
-	npw.serviceInfoLock.Lock()
-	defer npw.serviceInfoLock.Unlock()
-
-	if _, exists := npw.serviceInfo[index]; !exists {
-		// Only set this if it doesn't exist
-		npw.serviceInfo[index] = &serviceConfig{service: service, etpHostRules: etpHostRules}
-		return false
-	}
-	return true
-
-}
-
-// updateServiceInfo sets the serviceConfig for a service and returns the existing serviceConfig, if inputs are nil
-// do not update those fields, if it does not exist return nil.
-func (npw *nodePortWatcher) updateServiceInfo(index ktypes.NamespacedName, service *kapi.Service, etpHostRules *bool) (old *serviceConfig, exists bool) {
-
-	npw.serviceInfoLock.Lock()
-	defer npw.serviceInfoLock.Unlock()
-
-	if old, exists = npw.serviceInfo[index]; !exists {
-		klog.V(5).Infof("No serviceConfig found for service %s in namespace %s", index.Name, index.Namespace)
-		return nil, exists
-	}
-
-	if service != nil {
-		npw.serviceInfo[index].service = service
-	}
-
-	if etpHostRules != nil {
-		npw.serviceInfo[index].etpHostRules = *etpHostRules
-	}
-
-	return old, exists
-}
-
-// addServiceRules ensures the correct iptables rules and OpenFlow physical
-// flows are programmed for a given service and hostNetwork endpoint configuration
-func addServiceRules(service *kapi.Service, hasHostNet bool, npw *nodePortWatcher) {
-	if util.ServiceExternalTrafficPolicyLocal(service) && hasHostNet {
-		klog.V(5).Infof("Adding externalTrafficPolicy:local and hostNetworked rules for %v", service)
 		// For smartnic or Full mode
 		if npw != nil {
 			npw.updateServiceFlowCache(service, true, true)
@@ -732,7 +450,6 @@
 	}
 }
 
->>>>>>> f0d82ea9
 func (npw *nodePortWatcher) UpdateService(old, new *kapi.Service) {
 	name := ktypes.NamespacedName{Namespace: old.Namespace, Name: old.Name}
 
@@ -748,7 +465,6 @@
 	if !exists {
 		klog.V(5).Infof("Service %s in namespace %s was deleted during service Update", old.Name, old.Namespace)
 		return
-<<<<<<< HEAD
 	}
 
 	if util.ServiceTypeHasClusterIP(old) && util.IsClusterIPSet(old) {
@@ -756,28 +472,14 @@
 		// so that we don't miss any endpoint update events here
 		klog.V(5).Infof("Deleting old service rules for: %v", old)
 		delServiceRules(old, npw)
-=======
-	}
-
-	if util.ServiceTypeHasClusterIP(old) && util.IsClusterIPSet(old) {
-		// Delete old rules if needed, but don't delete svcConfig
-		// so that we don't miss any endpoint update events here
-		klog.V(5).Infof("Deleting old service rules for: %v", old)
-		delServiceRules(old, npw)
 	}
 
 	if util.ServiceTypeHasClusterIP(new) && util.IsClusterIPSet(new) {
 		klog.V(5).Infof("Adding new service rules for: %v", new)
 		addServiceRules(new, svcConfig.etpHostRules, npw)
->>>>>>> f0d82ea9
-	}
-}
-
-<<<<<<< HEAD
-	if util.ServiceTypeHasClusterIP(new) && util.IsClusterIPSet(new) {
-		klog.V(5).Infof("Adding new service rules for: %v", new)
-		addServiceRules(new, svcConfig.etpHostRules, npw)
-=======
+	}
+}
+
 func (npw *nodePortWatcher) DeleteService(service *kapi.Service) {
 	if !util.ServiceTypeHasClusterIP(service) || !util.IsClusterIPSet(service) {
 		return
@@ -789,28 +491,9 @@
 		delServiceRules(svcConfig.service, npw)
 	} else {
 		klog.Warningf("Deletion failed No service found in cache for endpoint %s in namespace %s", service.Name, service.Namespace)
->>>>>>> f0d82ea9
-	}
-
-}
-<<<<<<< HEAD
-func (npw *nodePortWatcher) DeleteService(service *kapi.Service) {
-	if !util.ServiceTypeHasClusterIP(service) || !util.IsClusterIPSet(service) {
-		return
-	}
-
-	klog.V(5).Infof("Deleting service %s in namespace %s", service.Name, service.Namespace)
-	name := ktypes.NamespacedName{Namespace: service.Namespace, Name: service.Name}
-	if svcConfig, exists := npw.getAndDeleteServiceInfo(name); exists {
-		delServiceRules(svcConfig.service, npw)
-	} else {
-		klog.Warningf("Deletion failed No service found in cache for endpoint %s in namespace %s", service.Name, service.Namespace)
-	}
-
-}
-
-func (npw *nodePortWatcher) SyncServices(services []interface{}) {
-=======
+	}
+
+}
 
 func (npw *nodePortWatcher) SyncServices(services []interface{}) {
 	keepIPTRules := []iptRule{}
@@ -957,126 +640,22 @@
 }
 
 func (npwipt *nodePortWatcherIptables) SyncServices(services []interface{}) {
->>>>>>> f0d82ea9
 	keepIPTRules := []iptRule{}
 	for _, serviceInterface := range services {
-		name := ktypes.NamespacedName{Namespace: serviceInterface.(*kapi.Service).Namespace, Name: serviceInterface.(*kapi.Service).Name}
-
 		service, ok := serviceInterface.(*kapi.Service)
 		if !ok {
 			klog.Errorf("Spurious object in syncServices: %v",
 				serviceInterface)
 			continue
 		}
-<<<<<<< HEAD
-
-		ep, err := npw.watchFactory.GetEndpoint(service.Namespace, service.Name)
-		if err != nil {
-			klog.V(5).Infof("No endpoint found for service %s in namespace %s during sync", service.Name, service.Namespace)
-			continue
-		}
-
-		hasHostNet := hasHostNetworkEndpoints(ep, &npw.nodeIPManager.addresses)
-		npw.getAndSetServiceInfo(name, service, hasHostNet)
-		// Delete OF rules for service if they exist
-		npw.updateServiceFlowCache(service, false, hasHostNet)
-		npw.updateServiceFlowCache(service, true, hasHostNet)
-		// Add correct iptables rules
-		keepIPTRules = append(keepIPTRules, getGatewayIPTRules(service, nil, hasHostNet)...)
-	}
-	// sync OF rules once
-	npw.ofm.requestFlowSync()
-=======
 		// Add correct iptables rules
 		keepIPTRules = append(keepIPTRules, getGatewayIPTRules(service, false)...)
 	}
 
->>>>>>> f0d82ea9
 	// sync IPtables rules once
 	for _, chain := range []string{iptableNodePortChain, iptableExternalIPChain} {
 		recreateIPTRules("nat", chain, keepIPTRules)
 	}
-<<<<<<< HEAD
-}
-
-func (npw *nodePortWatcher) AddEndpoints(ep *kapi.Endpoints) {
-	var etpHostRules bool
-	name := ktypes.NamespacedName{Namespace: ep.Namespace, Name: ep.Name}
-
-	svc, err := npw.watchFactory.GetService(ep.Namespace, ep.Name)
-	if err != nil {
-		// This is not necessarily an error. For e.g when there are endpoints
-		// without a corresponding service.
-		klog.V(5).Infof("No service found for endpoint %s in namespace %s during add", ep.Name, ep.Namespace)
-		return
-	}
-
-	if !util.ServiceTypeHasClusterIP(svc) || !util.IsClusterIPSet(svc) {
-		return
-	}
-
-	klog.V(5).Infof("Adding endpoints %s in namespace %s", ep.Name, ep.Namespace)
-	etpHostRules = hasHostNetworkEndpoints(ep, &npw.nodeIPManager.addresses)
-
-	// Here we make sure the correct rules are programmed whenever an AddEndpoint
-	// event is received, only alter flows if we need to, i.e if cache wasn't
-	// set or if it was and etpHostRules state changed, to prevent flow churn
-	out, exists := npw.getAndSetServiceInfo(name, svc, etpHostRules)
-	if !exists {
-		klog.V(5).Infof("Endpoint %s ADD event in namespace %s is creating rules", ep.Name, ep.Namespace)
-		addServiceRules(svc, etpHostRules, npw)
-		return
-	}
-
-	if out.etpHostRules != etpHostRules {
-		klog.V(5).Infof("Endpoint %s ADD event in namespace %s is updating rules", ep.Name, ep.Namespace)
-		delServiceRules(svc, npw)
-		addServiceRules(svc, etpHostRules, npw)
-	}
-
-}
-
-func (npw *nodePortWatcher) DeleteEndpoints(ep *kapi.Endpoints) {
-	var etpHostRules = false
-
-	klog.V(5).Infof("Deleting endpoints %s in namespace %s", ep.Name, ep.Namespace)
-	// remove rules for endpoints and add back normal ones
-	name := ktypes.NamespacedName{Namespace: ep.Namespace, Name: ep.Name}
-	if svcConfig, exists := npw.updateServiceInfo(name, nil, &etpHostRules); exists {
-		// Lock the cache mutex here so we don't miss a service delete during an endpoint delete
-		// we have to do this because deleting and adding iptables rules is slow.
-		npw.serviceInfoLock.Lock()
-		defer npw.serviceInfoLock.Unlock()
-
-		delServiceRules(svcConfig.service, npw)
-		addServiceRules(svcConfig.service, etpHostRules, npw)
-	}
-}
-
-func (npw *nodePortWatcher) UpdateEndpoints(old *kapi.Endpoints, new *kapi.Endpoints) {
-	name := ktypes.NamespacedName{Namespace: old.Namespace, Name: old.Name}
-
-	if reflect.DeepEqual(new.Subsets, old.Subsets) {
-		return
-	}
-
-	klog.V(5).Infof("Updating endpoints %s in namespace %s", old.Name, old.Namespace)
-
-	// Delete old endpoint rules and add normal ones back
-	if len(new.Subsets) == 0 {
-		if _, exists := npw.getServiceInfo(name); exists {
-			npw.DeleteEndpoints(old)
-		}
-	}
-
-	// Update rules if hasHostNetworkEndpoints status changed
-	etpHostRulesNew := hasHostNetworkEndpoints(new, &npw.nodeIPManager.addresses)
-	if hasHostNetworkEndpoints(old, &npw.nodeIPManager.addresses) != etpHostRulesNew {
-		npw.DeleteEndpoints(old)
-		npw.AddEndpoints(new)
-	}
-=======
->>>>>>> f0d82ea9
 }
 
 // since we share the host's k8s node IP, add OpenFlow flows
@@ -1487,12 +1066,8 @@
 	return nil
 }
 
-<<<<<<< HEAD
-func newSharedGateway(nodeName string, subnets []*net.IPNet, gwNextHops []net.IP, gwIntf, egressGWIntf string, nodeAnnotator kube.Annotator, cfg *managementPortConfig, watchFactory factory.NodeWatchFactory) (*gateway, error) {
-=======
 func newSharedGateway(nodeName string, subnets []*net.IPNet, gwNextHops []net.IP, gwIntf, egressGWIntf string,
 	gwIPs []*net.IPNet, nodeAnnotator kube.Annotator, kube kube.Interface, cfg *managementPortConfig, watchFactory factory.NodeWatchFactory) (*gateway, error) {
->>>>>>> f0d82ea9
 	klog.Info("Creating new shared gateway")
 	gw := &gateway{}
 
@@ -1560,11 +1135,7 @@
 			return err
 		}
 
-<<<<<<< HEAD
-		gw.nodeIPManager = newAddressManager(nodeAnnotator, cfg)
-=======
 		gw.nodeIPManager = newAddressManager(nodeName, kube, cfg)
->>>>>>> f0d82ea9
 
 		if config.Gateway.NodeportEnable {
 			klog.Info("Creating Shared Gateway Node Port Watcher")
@@ -1613,23 +1184,17 @@
 		}
 	}
 
-<<<<<<< HEAD
-=======
 	// used to tell addServiceRules which rules to add
 	smartNICMode := false
 	if config.OvnKubeNode.Mode != types.NodeModeFull {
 		smartNICMode = true
 	}
 
->>>>>>> f0d82ea9
 	// Get Physical IPs of Node, Can be IPV4 IPV6 or both
 	gatewayIPv4, gatewayIPv6 := getGatewayFamilyAddrs(ips)
 
 	npw := &nodePortWatcher{
-<<<<<<< HEAD
-=======
 		smartNICMode:  smartNICMode,
->>>>>>> f0d82ea9
 		gatewayIPv4:   gatewayIPv4,
 		gatewayIPv6:   gatewayIPv6,
 		ofportPhys:    ofportPhys,
