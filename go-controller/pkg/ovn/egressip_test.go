package ovn

import (
	"context"
	"fmt"
	"net"
	"time"

	"github.com/onsi/ginkgo"
	"github.com/onsi/gomega"
	"github.com/ovn-org/ovn-kubernetes/go-controller/pkg/config"
	egressipv1 "github.com/ovn-org/ovn-kubernetes/go-controller/pkg/crd/egressip/v1"
	"github.com/ovn-org/ovn-kubernetes/go-controller/pkg/nbdb"
	ovntest "github.com/ovn-org/ovn-kubernetes/go-controller/pkg/testing"
	libovsdbtest "github.com/ovn-org/ovn-kubernetes/go-controller/pkg/testing/libovsdb"
	"github.com/ovn-org/ovn-kubernetes/go-controller/pkg/types"
	ovntypes "github.com/ovn-org/ovn-kubernetes/go-controller/pkg/types"
	"github.com/ovn-org/ovn-kubernetes/go-controller/pkg/util"
	"github.com/urfave/cli/v2"
	v1 "k8s.io/api/core/v1"
	metav1 "k8s.io/apimachinery/pkg/apis/meta/v1"
	k8stypes "k8s.io/apimachinery/pkg/types"
	utilnet "k8s.io/utils/net"
)

type fakeEgressIPDialer struct{}

func (f fakeEgressIPDialer) dial(ip net.IP, timeout time.Duration) bool {
	return true
}

var (
	reroutePolicyID            = "reroute_policy_id"
	natID                      = "nat_id"
	nodeLogicalRouterIPv6      = []string{"fef0::56"}
	nodeLogicalRouterIPv4      = []string{"100.64.0.2"}
	node2LogicalRouterIPv4     = []string{"100.64.0.3"}
	nodeLogicalRouterIfAddrV6  = nodeLogicalRouterIPv6[0] + "/125"
	nodeLogicalRouterIfAddrV4  = nodeLogicalRouterIPv4[0] + "/29"
	node2LogicalRouterIfAddrV4 = node2LogicalRouterIPv4[0] + "/29"
)

const (
	namespace       = "egressip-namespace"
	nodeInternalIP  = "def0::56"
	v4GatewayIP     = "10.128.0.1"
	podV4IP         = "10.128.0.15"
	podV6IP         = "ae70::66"
	v6GatewayIP     = "ae70::1"
	v6ClusterSubnet = "ae70::66/64"
	v6NodeSubnet    = "ae70::66/64"
	v4ClusterSubnet = "10.128.0.0/14"
	v4NodeSubnet    = "10.128.0.0/24"
	podName         = "egress-pod"
	egressIPName    = "egressip"
	inspectTimeout  = 4 * time.Second // arbitrary, to avoid failures on github CI
)

func newEgressIPMeta(name string) metav1.ObjectMeta {
	return metav1.ObjectMeta{
		UID:  k8stypes.UID(name),
		Name: name,
		Labels: map[string]string{
			"name": name,
		},
	}
}

var egressPodLabel = map[string]string{"egress": "needed"}

func setupNode(nodeName string, ipNets []string, mockAllocationIPs map[string]string) egressNode {
	var v4IP, v6IP net.IP
	var v4Subnet, v6Subnet *net.IPNet
	for _, ipNet := range ipNets {
		ip, net, _ := net.ParseCIDR(ipNet)
		if utilnet.IsIPv6CIDR(net) {
			v6Subnet = net
			v6IP = ip
		} else {
			v4Subnet = net
			v4IP = ip
		}
	}

	mockAllcations := map[string]string{}
	for mockAllocationIP, egressIPName := range mockAllocationIPs {
		mockAllcations[net.ParseIP(mockAllocationIP).String()] = egressIPName
	}

	node := egressNode{
		egressIPConfig: &util.ParsedNodeEgressIPConfiguration{
			V4: util.ParsedIFAddr{
				IP:  v4IP,
				Net: v4Subnet,
			},
			V6: util.ParsedIFAddr{
				IP:  v6IP,
				Net: v6Subnet,
			},
			Capacity: util.Capacity{
				IP:   util.UnlimitedNodeCapacity,
				IPv4: util.UnlimitedNodeCapacity,
				IPv6: util.UnlimitedNodeCapacity,
			},
		},
		allocations:        mockAllcations,
		name:               nodeName,
		isReady:            true,
		isReachable:        true,
		isEgressAssignable: true,
	}
	return node
}

var _ = ginkgo.Describe("OVN master EgressIP Operations", func() {
	var (
		app     *cli.App
		fakeOvn *FakeOVN
	)
	const (
		node1Name = "node1"
		node2Name = "node2"
	)

	clusterRouterDbSetup := libovsdbtest.TestSetup{
		NBData: []libovsdbtest.TestData{
			&nbdb.LogicalRouter{
				Name: ovntypes.OVNClusterRouter,
				UUID: ovntypes.OVNClusterRouter + "-UUID",
			},
		},
	}

	dialer = fakeEgressIPDialer{}

	getEgressIPAllocatorSizeSafely := func() int {
		fakeOvn.controller.eIPC.allocator.Lock()
		defer fakeOvn.controller.eIPC.allocator.Unlock()
		return len(fakeOvn.controller.eIPC.allocator.cache)
	}

	getEgressIPStatusLen := func(egressIPName string) func() int {
		return func() int {
			tmp, err := fakeOvn.fakeClient.EgressIPClient.K8sV1().EgressIPs().Get(context.TODO(), egressIPName, metav1.GetOptions{})
			gomega.Expect(err).NotTo(gomega.HaveOccurred())
			return len(tmp.Status.Items)
		}
	}

	getEgressIPStatus := func(egressIPName string) ([]string, []string) {
		tmp, err := fakeOvn.fakeClient.EgressIPClient.K8sV1().EgressIPs().Get(context.TODO(), egressIPName, metav1.GetOptions{})
		gomega.Expect(err).NotTo(gomega.HaveOccurred())
		var egressIPs, nodes []string
		for _, status := range tmp.Status.Items {
			egressIPs = append(egressIPs, status.EgressIP)
			nodes = append(nodes, status.Node)
		}
		return egressIPs, nodes
	}

	getEgressIPReassignmentCount := func() int {
		reAssignmentCount := 0
		egressIPs, err := fakeOvn.fakeClient.EgressIPClient.K8sV1().EgressIPs().List(context.TODO(), metav1.ListOptions{})
		gomega.Expect(err).NotTo(gomega.HaveOccurred())
		for _, egressIP := range egressIPs.Items {
			if len(egressIP.Spec.EgressIPs) != len(egressIP.Status.Items) {
				reAssignmentCount++
			}
		}
		return reAssignmentCount
	}

	isEgressAssignableNode := func(nodeName string) func() bool {
		return func() bool {
			fakeOvn.controller.eIPC.allocator.Lock()
			defer fakeOvn.controller.eIPC.allocator.Unlock()
			if item, exists := fakeOvn.controller.eIPC.allocator.cache[nodeName]; exists {
				return item.isEgressAssignable
			}
			return false
		}
	}

	nodeSwitch := func() string {
		_, nodes := getEgressIPStatus(egressIPName)
		if len(nodes) != 1 {
			return ""
		}
		return nodes[0]
	}

	ginkgo.BeforeEach(func() {
		// Restore global default values before each testcase
		config.PrepareTestConfig()
		config.OVNKubernetesFeature.EnableEgressIP = true

		app = cli.NewApp()
		app.Name = "test"
		app.Flags = config.Flags

		fakeOvn = NewFakeOVN()
	})

	ginkgo.AfterEach(func() {
		fakeOvn.shutdown()
	})

	ginkgo.Context("On node UPDATE", func() {

		ginkgo.It("should re-assign EgressIPs and perform proper OVN transactions when pod is created after node egress label switch", func() {
			app.Action = func(ctx *cli.Context) error {

				egressIP := "192.168.126.101"
				node1IPv4 := "192.168.126.202/24"
				node2IPv4 := "192.168.126.51/24"

				egressPod := *newPodWithLabels(namespace, podName, node1Name, podV4IP, egressPodLabel)
				egressNamespace := newNamespace(namespace)

				node1 := v1.Node{
					ObjectMeta: metav1.ObjectMeta{
						Name: node1Name,
						Annotations: map[string]string{
							"k8s.ovn.org/node-primary-ifaddr": fmt.Sprintf("{\"ipv4\": \"%s\", \"ipv6\": \"%s\"}", node1IPv4, ""),
							"k8s.ovn.org/node-subnets":        fmt.Sprintf("{\"default\":\"%s\"}", v4NodeSubnet),
						},
						Labels: map[string]string{
							"k8s.ovn.org/egress-assignable": "",
						},
					},
					Status: v1.NodeStatus{
						Conditions: []v1.NodeCondition{
							{
								Type:   v1.NodeReady,
								Status: v1.ConditionTrue,
							},
						},
					},
				}
				node2 := v1.Node{
					ObjectMeta: metav1.ObjectMeta{
						Name: node2Name,
						Annotations: map[string]string{
							"k8s.ovn.org/node-primary-ifaddr": fmt.Sprintf("{\"ipv4\": \"%s\", \"ipv6\": \"%s\"}", node2IPv4, ""),
							"k8s.ovn.org/node-subnets":        fmt.Sprintf("{\"default\":\"%s\"}", v4NodeSubnet),
						},
					},
					Status: v1.NodeStatus{
						Conditions: []v1.NodeCondition{
							{
								Type:   v1.NodeReady,
								Status: v1.ConditionTrue,
							},
						},
					},
				}

				eIP := egressipv1.EgressIP{
					ObjectMeta: newEgressIPMeta(egressIPName),
					Spec: egressipv1.EgressIPSpec{
						EgressIPs: []string{egressIP},
						PodSelector: metav1.LabelSelector{
							MatchLabels: egressPodLabel,
						},
						NamespaceSelector: metav1.LabelSelector{
							MatchLabels: map[string]string{
								"name": egressNamespace.Name,
							},
						},
					},
					Status: egressipv1.EgressIPStatus{
						Items: []egressipv1.EgressIPStatusItem{},
					},
				}

				fakeOvn.startWithDBSetup(
					libovsdbtest.TestSetup{
						NBData: []libovsdbtest.TestData{
							&nbdb.LogicalRouterPort{
								UUID:     ovntypes.GWRouterToJoinSwitchPrefix + ovntypes.GWRouterPrefix + node2.Name + "-UUID",
								Name:     ovntypes.GWRouterToJoinSwitchPrefix + ovntypes.GWRouterPrefix + node2.Name,
								Networks: []string{nodeLogicalRouterIfAddrV4},
							},
							&nbdb.LogicalRouterPort{
								UUID:     ovntypes.GWRouterToJoinSwitchPrefix + ovntypes.GWRouterPrefix + node1.Name + "-UUID",
								Name:     ovntypes.GWRouterToJoinSwitchPrefix + ovntypes.GWRouterPrefix + node1.Name,
								Networks: []string{nodeLogicalRouterIfAddrV4},
							},
							&nbdb.LogicalRouter{
								Name: ovntypes.OVNClusterRouter,
								UUID: ovntypes.OVNClusterRouter + "-UUID",
							},
							&nbdb.LogicalRouter{
								Name: ovntypes.GWRouterPrefix + node1.Name,
								UUID: ovntypes.GWRouterPrefix + node1.Name + "-UUID",
							},
							&nbdb.LogicalRouter{
								Name: ovntypes.GWRouterPrefix + node2.Name,
								UUID: ovntypes.GWRouterPrefix + node2.Name + "-UUID",
							},
							&nbdb.LogicalSwitchPort{
								UUID: types.EXTSwitchToGWRouterPrefix + types.GWRouterPrefix + node1Name + "UUID",
								Name: types.EXTSwitchToGWRouterPrefix + types.GWRouterPrefix + node1Name,
								Type: "router",
								Options: map[string]string{
									"router-port": types.GWRouterToExtSwitchPrefix + "GR_" + node1Name,
								},
							},
							&nbdb.LogicalSwitchPort{
								UUID: types.EXTSwitchToGWRouterPrefix + types.GWRouterPrefix + node2Name + "UUID",
								Name: types.EXTSwitchToGWRouterPrefix + types.GWRouterPrefix + node2Name,
								Type: "router",
								Options: map[string]string{
									"router-port": types.GWRouterToExtSwitchPrefix + "GR_" + node2Name,
								},
							},
						},
					},
					&egressipv1.EgressIPList{
						Items: []egressipv1.EgressIP{eIP},
					},
					&v1.NodeList{
						Items: []v1.Node{node1, node2},
					},
					&v1.NamespaceList{
						Items: []v1.Namespace{*egressNamespace},
					})

				fakeOvn.controller.WatchEgressIPNamespaces()
				fakeOvn.controller.WatchEgressIPPods()
				fakeOvn.controller.WatchEgressNodes()
				fakeOvn.controller.WatchEgressIP()

				gomega.Eventually(getEgressIPAllocatorSizeSafely).Should(gomega.Equal(2))
				gomega.Expect(fakeOvn.controller.eIPC.allocator.cache).To(gomega.HaveKey(node1.Name))
				gomega.Expect(fakeOvn.controller.eIPC.allocator.cache).To(gomega.HaveKey(node2.Name))
				gomega.Eventually(isEgressAssignableNode(node1.Name)).Should(gomega.BeTrue())
				gomega.Eventually(isEgressAssignableNode(node2.Name)).Should(gomega.BeFalse())

				lsp := &nbdb.LogicalSwitchPort{Name: types.EXTSwitchToGWRouterPrefix + types.GWRouterPrefix + node1Name}
				fakeOvn.controller.nbClient.Get(context.Background(), lsp)
				gomega.Eventually(lsp.Options["nat-addresses"]).Should(gomega.Equal("router"))
				gomega.Eventually(lsp.Options["exclude-lb-vips-from-garp"]).Should(gomega.Equal("true"))

				gomega.Eventually(getEgressIPStatusLen(egressIPName)).Should(gomega.Equal(1))
				egressIPs, nodes := getEgressIPStatus(egressIPName)
				gomega.Expect(nodes[0]).To(gomega.Equal(node1.Name))
				gomega.Expect(egressIPs[0]).To(gomega.Equal(egressIP))

				node1.Labels = map[string]string{}
				node2.Labels = map[string]string{
					"k8s.ovn.org/egress-assignable": "",
				}

				_, err := fakeOvn.fakeClient.KubeClient.CoreV1().Nodes().Update(context.TODO(), &node1, metav1.UpdateOptions{})
				gomega.Expect(err).NotTo(gomega.HaveOccurred())
				_, err = fakeOvn.fakeClient.KubeClient.CoreV1().Nodes().Update(context.TODO(), &node2, metav1.UpdateOptions{})
				gomega.Expect(err).NotTo(gomega.HaveOccurred())

				gomega.Eventually(getEgressIPStatusLen(egressIPName)).Should(gomega.Equal(1))
				gomega.Eventually(nodeSwitch).Should(gomega.Equal(node2.Name))
				egressIPs, _ = getEgressIPStatus(egressIPName)
				gomega.Expect(egressIPs[0]).To(gomega.Equal(egressIP))

				i, n, _ := net.ParseCIDR(podV4IP + "/23")
				n.IP = i
				fakeOvn.controller.logicalPortCache.add("", util.GetLogicalPortName(egressPod.Namespace, egressPod.Name), "", nil, []*net.IPNet{n})
				_, err = fakeOvn.fakeClient.KubeClient.CoreV1().Pods(egressPod.Namespace).Create(context.TODO(), &egressPod, metav1.CreateOptions{})

				expectedNatLogicalPort := "k8s-node2"
				expectedDatabaseState := []libovsdbtest.TestData{
					&nbdb.LogicalRouterPolicy{
						Priority: types.DefaultNoRereoutePriority,
						Match:    "ip4.src == 10.128.0.0/14 && ip4.dst == 10.128.0.0/14",
						Action:   nbdb.LogicalRouterPolicyActionAllow,
						UUID:     "default-no-reroute-UUID",
					},
					&nbdb.LogicalRouterPolicy{
						Priority: types.DefaultNoRereoutePriority,
						Match:    fmt.Sprintf("ip4.src == 10.128.0.0/14 && ip4.dst == %s", config.Gateway.V4JoinSubnet),
						Action:   nbdb.LogicalRouterPolicyActionAllow,
						UUID:     "no-reroute-service-UUID",
					},
					&nbdb.LogicalRouterPolicy{
						Priority: types.EgressIPReroutePriority,
						Match:    fmt.Sprintf("ip4.src == %s", egressPod.Status.PodIP),
						Action:   nbdb.LogicalRouterPolicyActionReroute,
						Nexthops: nodeLogicalRouterIPv4,
						ExternalIDs: map[string]string{
							"name": eIP.Name,
						},
						UUID: "reroute-UUID",
					},
					&nbdb.NAT{
						UUID:       "egressip-nat-UUID",
						LogicalIP:  podV4IP,
						ExternalIP: egressIP,
						ExternalIDs: map[string]string{
							"name": egressIPName,
						},
						Type:        nbdb.NATTypeSNAT,
						LogicalPort: &expectedNatLogicalPort,
						Options: map[string]string{
							"stateless": "false",
						},
					},
					&nbdb.LogicalRouter{
						Name: ovntypes.GWRouterPrefix + node1.Name,
						UUID: ovntypes.GWRouterPrefix + node1.Name + "-UUID",
					},
					&nbdb.LogicalRouter{
						Name: ovntypes.GWRouterPrefix + node2.Name,
						UUID: ovntypes.GWRouterPrefix + node2.Name + "-UUID",
						Nat:  []string{"egressip-nat-UUID"},
					},
					&nbdb.LogicalRouter{
						Name:     ovntypes.OVNClusterRouter,
						UUID:     ovntypes.OVNClusterRouter + "-UUID",
						Policies: []string{"reroute-UUID", "default-no-reroute-UUID", "no-reroute-service-UUID"},
					},
					&nbdb.LogicalRouterPort{
						UUID:     ovntypes.GWRouterToJoinSwitchPrefix + ovntypes.GWRouterPrefix + node2.Name + "-UUID",
						Name:     ovntypes.GWRouterToJoinSwitchPrefix + ovntypes.GWRouterPrefix + node2.Name,
						Networks: []string{nodeLogicalRouterIfAddrV4},
					},
					&nbdb.LogicalRouterPort{
						UUID:     ovntypes.GWRouterToJoinSwitchPrefix + ovntypes.GWRouterPrefix + node1.Name + "-UUID",
						Name:     ovntypes.GWRouterToJoinSwitchPrefix + ovntypes.GWRouterPrefix + node1.Name,
						Networks: []string{nodeLogicalRouterIfAddrV4},
					},
					&nbdb.LogicalSwitchPort{
						UUID: types.EXTSwitchToGWRouterPrefix + types.GWRouterPrefix + node1Name + "UUID",
						Name: types.EXTSwitchToGWRouterPrefix + types.GWRouterPrefix + node1Name,
						Type: "router",
						Options: map[string]string{
							"router-port": types.GWRouterToExtSwitchPrefix + "GR_" + node1Name,
						},
					},
					&nbdb.LogicalSwitchPort{
						UUID: types.EXTSwitchToGWRouterPrefix + types.GWRouterPrefix + node2Name + "UUID",
						Name: types.EXTSwitchToGWRouterPrefix + types.GWRouterPrefix + node2Name,
						Type: "router",
						Options: map[string]string{
							"router-port":               types.GWRouterToExtSwitchPrefix + "GR_" + node2Name,
							"nat-addresses":             "router",
							"exclude-lb-vips-from-garp": "true",
						},
					},
				}

				gomega.Eventually(fakeOvn.nbClient).Should(libovsdbtest.HaveData(expectedDatabaseState))
				return nil
			}

			err := app.Run([]string{app.Name})
			gomega.Expect(err).NotTo(gomega.HaveOccurred())
		})

		ginkgo.It("using EgressNode retry should re-assign EgressIPs and perform proper OVN transactions when pod is created after node egress label switch", func() {
			app.Action = func(ctx *cli.Context) error {

				egressIP := "192.168.126.101"
				node1IPv4 := "192.168.126.202/24"
				node2IPv4 := "192.168.126.51/24"

				egressPod := *newPodWithLabels(namespace, podName, node1Name, podV4IP, egressPodLabel)
				egressNamespace := newNamespace(namespace)

				node1 := v1.Node{
					ObjectMeta: metav1.ObjectMeta{
						Name: node1Name,
						Annotations: map[string]string{
							"k8s.ovn.org/node-primary-ifaddr": fmt.Sprintf("{\"ipv4\": \"%s\", \"ipv6\": \"%s\"}", node1IPv4, ""),
							"k8s.ovn.org/node-subnets":        fmt.Sprintf("{\"default\":\"%s\"}", v4NodeSubnet),
						},
						Labels: map[string]string{
							"k8s.ovn.org/egress-assignable": "",
						},
					},
					Status: v1.NodeStatus{
						Conditions: []v1.NodeCondition{
							{
								Type:   v1.NodeReady,
								Status: v1.ConditionTrue,
							},
						},
					},
				}
				node2 := v1.Node{
					ObjectMeta: metav1.ObjectMeta{
						Name: node2Name,
						Annotations: map[string]string{
							"k8s.ovn.org/node-primary-ifaddr": fmt.Sprintf("{\"ipv4\": \"%s\", \"ipv6\": \"%s\"}", node2IPv4, ""),
							"k8s.ovn.org/node-subnets":        fmt.Sprintf("{\"default\":\"%s\"}", v4NodeSubnet),
						},
					},
					Status: v1.NodeStatus{
						Conditions: []v1.NodeCondition{
							{
								Type:   v1.NodeReady,
								Status: v1.ConditionTrue,
							},
						},
					},
				}

				eIP := egressipv1.EgressIP{
					ObjectMeta: newEgressIPMeta(egressIPName),
					Spec: egressipv1.EgressIPSpec{
						EgressIPs: []string{egressIP},
						PodSelector: metav1.LabelSelector{
							MatchLabels: egressPodLabel,
						},
						NamespaceSelector: metav1.LabelSelector{
							MatchLabels: map[string]string{
								"name": egressNamespace.Name,
							},
						},
					},
					Status: egressipv1.EgressIPStatus{
						Items: []egressipv1.EgressIPStatusItem{},
					},
				}

				fakeOvn.startWithDBSetup(
					libovsdbtest.TestSetup{
						NBData: []libovsdbtest.TestData{
							&nbdb.LogicalRouterPort{
								UUID:     ovntypes.GWRouterToJoinSwitchPrefix + ovntypes.GWRouterPrefix + node2.Name + "-UUID",
								Name:     ovntypes.GWRouterToJoinSwitchPrefix + ovntypes.GWRouterPrefix + node2.Name,
								Networks: []string{nodeLogicalRouterIfAddrV4},
							},
							&nbdb.LogicalRouterPort{
								UUID:     ovntypes.GWRouterToJoinSwitchPrefix + ovntypes.GWRouterPrefix + node1.Name + "-UUID",
								Name:     ovntypes.GWRouterToJoinSwitchPrefix + ovntypes.GWRouterPrefix + node1.Name,
								Networks: []string{nodeLogicalRouterIfAddrV4},
							},
							&nbdb.LogicalRouter{
								Name: ovntypes.OVNClusterRouter,
								UUID: ovntypes.OVNClusterRouter + "-UUID",
							},
							&nbdb.LogicalRouter{
								Name: ovntypes.GWRouterPrefix + node1.Name,
								UUID: ovntypes.GWRouterPrefix + node1.Name + "-UUID",
							},
							&nbdb.LogicalRouter{
								Name: ovntypes.GWRouterPrefix + node2.Name,
								UUID: ovntypes.GWRouterPrefix + node2.Name + "-UUID",
							},
							&nbdb.LogicalSwitchPort{
								UUID: types.EXTSwitchToGWRouterPrefix + types.GWRouterPrefix + node1Name + "UUID",
								Name: types.EXTSwitchToGWRouterPrefix + types.GWRouterPrefix + node1Name,
								Type: "router",
								Options: map[string]string{
									"router-port": types.GWRouterToExtSwitchPrefix + "GR_" + node1Name,
								},
							},
							&nbdb.LogicalSwitchPort{
								UUID: types.EXTSwitchToGWRouterPrefix + types.GWRouterPrefix + node2Name + "UUID",
								Name: types.EXTSwitchToGWRouterPrefix + types.GWRouterPrefix + node2Name,
								Type: "router",
								Options: map[string]string{
									"router-port": types.GWRouterToExtSwitchPrefix + "GR_" + node2Name,
								},
							},
						},
					},
					&egressipv1.EgressIPList{
						Items: []egressipv1.EgressIP{eIP},
					},
					&v1.NodeList{
						Items: []v1.Node{node1, node2},
					},
					&v1.NamespaceList{
						Items: []v1.Namespace{*egressNamespace},
					})

				fakeOvn.controller.WatchEgressIPNamespaces()
				fakeOvn.controller.WatchEgressIPPods()
				fakeOvn.controller.WatchEgressNodes()
				fakeOvn.controller.WatchEgressIP()

				gomega.Eventually(getEgressIPAllocatorSizeSafely).Should(gomega.Equal(2))
				gomega.Expect(fakeOvn.controller.eIPC.allocator.cache).To(gomega.HaveKey(node1.Name))
				gomega.Expect(fakeOvn.controller.eIPC.allocator.cache).To(gomega.HaveKey(node2.Name))
				gomega.Eventually(isEgressAssignableNode(node1.Name)).Should(gomega.BeTrue())
				gomega.Eventually(isEgressAssignableNode(node2.Name)).Should(gomega.BeFalse())

				lsp := &nbdb.LogicalSwitchPort{Name: types.EXTSwitchToGWRouterPrefix + types.GWRouterPrefix + node1Name}
				fakeOvn.controller.nbClient.Get(context.Background(), lsp)
				gomega.Eventually(lsp.Options["nat-addresses"]).Should(gomega.Equal("router"))
				gomega.Eventually(lsp.Options["exclude-lb-vips-from-garp"]).Should(gomega.Equal("true"))

				gomega.Eventually(getEgressIPStatusLen(egressIPName)).Should(gomega.Equal(1))
				egressIPs, nodes := getEgressIPStatus(egressIPName)
				gomega.Expect(nodes[0]).To(gomega.Equal(node1.Name))
				gomega.Expect(egressIPs[0]).To(gomega.Equal(egressIP))

				node1.Labels = map[string]string{}
				node2.Labels = map[string]string{
					"k8s.ovn.org/egress-assignable": "",
				}

				ginkgo.By("Bringing down NBDB")
				// inject transient problem, nbdb is down
				fakeOvn.controller.nbClient.Close()
				gomega.Eventually(func() bool {
					return fakeOvn.controller.nbClient.Connected()
				}).Should(gomega.BeFalse())
				err := fakeOvn.fakeClient.KubeClient.CoreV1().Nodes().Delete(context.TODO(), node1.Name, metav1.DeleteOptions{})
				gomega.Expect(err).NotTo(gomega.HaveOccurred())
				_, err = fakeOvn.fakeClient.KubeClient.CoreV1().Nodes().Update(context.TODO(), &node2, metav1.UpdateOptions{})
				gomega.Expect(err).NotTo(gomega.HaveOccurred())
				// sleep long enough for TransactWithRetry to fail, causing egressnode operations to fail
				// there is a chance that both egressnode events(node1 removal and node2 update) will end up in the same event queue
				// sleep for double the time to allow for two consecutive TransactWithRetry timeouts
				time.Sleep(2 * (types.OVSDBTimeout + time.Second))
				// check to see if the retry cache has an entry
				key1 := node1.Name
				gomega.Eventually(func() *retryObjEntry {
					return fakeOvn.controller.retryEgressNodes.getObjRetryEntry(key1)
				}).ShouldNot(gomega.BeNil())
				retryEntry := fakeOvn.controller.retryEgressNodes.getObjRetryEntry(key1)
				ginkgo.By("retry entry new obj be nil")
				gomega.Expect(retryEntry.newObj).To(gomega.BeNil())
				ginkgo.By("retry entry old obj should not be nil")
				gomega.Expect(retryEntry.oldObj).NotTo(gomega.BeNil())
				key2 := node2.Name
				gomega.Eventually(func() *retryObjEntry {
					return fakeOvn.controller.retryEgressNodes.getObjRetryEntry(key2)
				}).ShouldNot(gomega.BeNil())
				retryEntry = fakeOvn.controller.retryEgressNodes.getObjRetryEntry(key2)
				ginkgo.By("retry entry new obj should not be nil")
				gomega.Expect(retryEntry.newObj).NotTo(gomega.BeNil())
				ginkgo.By("retry entry config should not be nil")
				gomega.Expect(retryEntry.config).NotTo(gomega.BeNil())
				connCtx, cancel := context.WithTimeout(context.Background(), types.OVSDBTimeout)
				defer cancel()
				resetNBClient(connCtx, fakeOvn.controller.nbClient)
				fakeOvn.controller.retryEgressNodes.setRetryObjWithNoBackoff(key1)
				fakeOvn.controller.retryEgressNodes.setRetryObjWithNoBackoff(key2)
				fakeOvn.controller.retryEgressNodes.requestRetryObjs()
				// check the cache no longer has the entry
				gomega.Eventually(func() *retryObjEntry {
					return fakeOvn.controller.retryEgressNodes.getObjRetryEntry(key1)
				}).Should(gomega.BeNil())
				gomega.Eventually(func() *retryObjEntry {
					return fakeOvn.controller.retryEgressNodes.getObjRetryEntry(key2)
				}).Should(gomega.BeNil())
				gomega.Eventually(getEgressIPStatusLen(egressIPName)).Should(gomega.Equal(1))
				gomega.Eventually(nodeSwitch).Should(gomega.Equal(node2.Name))
				egressIPs, _ = getEgressIPStatus(egressIPName)
				gomega.Expect(egressIPs[0]).To(gomega.Equal(egressIP))

				i, n, _ := net.ParseCIDR(podV4IP + "/23")
				n.IP = i
				fakeOvn.controller.logicalPortCache.add("", util.GetLogicalPortName(egressPod.Namespace, egressPod.Name), "", nil, []*net.IPNet{n})
				_, err = fakeOvn.fakeClient.KubeClient.CoreV1().Pods(egressPod.Namespace).Create(context.TODO(), &egressPod, metav1.CreateOptions{})

				expectedNatLogicalPort := "k8s-node2"
				expectedDatabaseState := []libovsdbtest.TestData{
					&nbdb.LogicalRouterPolicy{
						Priority: types.DefaultNoRereoutePriority,
						Match:    "ip4.src == 10.128.0.0/14 && ip4.dst == 10.128.0.0/14",
						Action:   nbdb.LogicalRouterPolicyActionAllow,
						UUID:     "default-no-reroute-UUID",
					},
					&nbdb.LogicalRouterPolicy{
						Priority: types.DefaultNoRereoutePriority,
						Match:    fmt.Sprintf("ip4.src == 10.128.0.0/14 && ip4.dst == %s", config.Gateway.V4JoinSubnet),
						Action:   nbdb.LogicalRouterPolicyActionAllow,
						UUID:     "no-reroute-service-UUID",
					},
					&nbdb.LogicalRouterPolicy{
						Priority: types.EgressIPReroutePriority,
						Match:    fmt.Sprintf("ip4.src == %s", egressPod.Status.PodIP),
						Action:   nbdb.LogicalRouterPolicyActionReroute,
						Nexthops: nodeLogicalRouterIPv4,
						ExternalIDs: map[string]string{
							"name": eIP.Name,
						},
						UUID: "reroute-UUID",
					},
					&nbdb.NAT{
						UUID:       "egressip-nat-UUID",
						LogicalIP:  podV4IP,
						ExternalIP: egressIP,
						ExternalIDs: map[string]string{
							"name": egressIPName,
						},
						Type:        nbdb.NATTypeSNAT,
						LogicalPort: &expectedNatLogicalPort,
						Options: map[string]string{
							"stateless": "false",
						},
					},
					&nbdb.LogicalRouter{
						Name: ovntypes.GWRouterPrefix + node1.Name,
						UUID: ovntypes.GWRouterPrefix + node1.Name + "-UUID",
					},
					&nbdb.LogicalRouter{
						Name: ovntypes.GWRouterPrefix + node2.Name,
						UUID: ovntypes.GWRouterPrefix + node2.Name + "-UUID",
						Nat:  []string{"egressip-nat-UUID"},
					},
					&nbdb.LogicalRouter{
						Name:     ovntypes.OVNClusterRouter,
						UUID:     ovntypes.OVNClusterRouter + "-UUID",
						Policies: []string{"reroute-UUID", "default-no-reroute-UUID", "no-reroute-service-UUID"},
					},
					&nbdb.LogicalRouterPort{
						UUID:     ovntypes.GWRouterToJoinSwitchPrefix + ovntypes.GWRouterPrefix + node2.Name + "-UUID",
						Name:     ovntypes.GWRouterToJoinSwitchPrefix + ovntypes.GWRouterPrefix + node2.Name,
						Networks: []string{nodeLogicalRouterIfAddrV4},
					},
					&nbdb.LogicalRouterPort{
						UUID:     ovntypes.GWRouterToJoinSwitchPrefix + ovntypes.GWRouterPrefix + node1.Name + "-UUID",
						Name:     ovntypes.GWRouterToJoinSwitchPrefix + ovntypes.GWRouterPrefix + node1.Name,
						Networks: []string{nodeLogicalRouterIfAddrV4},
					},
					&nbdb.LogicalSwitchPort{
						UUID: types.EXTSwitchToGWRouterPrefix + types.GWRouterPrefix + node1Name + "UUID",
						Name: types.EXTSwitchToGWRouterPrefix + types.GWRouterPrefix + node1Name,
						Type: "router",
						Options: map[string]string{
							"router-port": types.GWRouterToExtSwitchPrefix + "GR_" + node1Name,
						},
					},
					&nbdb.LogicalSwitchPort{
						UUID: types.EXTSwitchToGWRouterPrefix + types.GWRouterPrefix + node2Name + "UUID",
						Name: types.EXTSwitchToGWRouterPrefix + types.GWRouterPrefix + node2Name,
						Type: "router",
						Options: map[string]string{
							"router-port":               types.GWRouterToExtSwitchPrefix + "GR_" + node2Name,
							"nat-addresses":             "router",
							"exclude-lb-vips-from-garp": "true",
						},
					},
				}

				gomega.Eventually(fakeOvn.nbClient).Should(libovsdbtest.HaveData(expectedDatabaseState))
				return nil
			}

			err := app.Run([]string{app.Name})
			gomega.Expect(err).NotTo(gomega.HaveOccurred())
		})

		ginkgo.It("should re-assign EgressIPs and perform proper OVN transactions when namespace and pod is created after node egress label switch", func() {
			app.Action = func(ctx *cli.Context) error {

				egressIP := "192.168.126.101"
				node1IPv4 := "192.168.126.202/24"
				node2IPv4 := "192.168.126.51/24"

				egressPod := *newPodWithLabels(namespace, podName, node1Name, podV4IP, egressPodLabel)
				egressNamespace := newNamespace(namespace)

				node1 := v1.Node{
					ObjectMeta: metav1.ObjectMeta{
						Name: node1Name,
						Annotations: map[string]string{
							"k8s.ovn.org/node-primary-ifaddr": fmt.Sprintf("{\"ipv4\": \"%s\", \"ipv6\": \"%s\"}", node1IPv4, ""),
							"k8s.ovn.org/node-subnets":        fmt.Sprintf("{\"default\":\"%s\"}", v4NodeSubnet),
						},
						Labels: map[string]string{
							"k8s.ovn.org/egress-assignable": "",
						},
					},
					Status: v1.NodeStatus{
						Conditions: []v1.NodeCondition{
							{
								Type:   v1.NodeReady,
								Status: v1.ConditionTrue,
							},
						},
					},
				}
				node2 := v1.Node{
					ObjectMeta: metav1.ObjectMeta{
						Name: node2Name,
						Annotations: map[string]string{
							"k8s.ovn.org/node-primary-ifaddr": fmt.Sprintf("{\"ipv4\": \"%s\", \"ipv6\": \"%s\"}", node2IPv4, ""),
							"k8s.ovn.org/node-subnets":        fmt.Sprintf("{\"default\":\"%s\"}", v4NodeSubnet),
						},
					},
					Status: v1.NodeStatus{
						Conditions: []v1.NodeCondition{
							{
								Type:   v1.NodeReady,
								Status: v1.ConditionTrue,
							},
						},
					},
				}

				eIP := egressipv1.EgressIP{
					ObjectMeta: newEgressIPMeta(egressIPName),
					Spec: egressipv1.EgressIPSpec{
						EgressIPs: []string{egressIP},
						PodSelector: metav1.LabelSelector{
							MatchLabels: egressPodLabel,
						},
						NamespaceSelector: metav1.LabelSelector{
							MatchLabels: map[string]string{
								"name": egressNamespace.Name,
							},
						},
					},
					Status: egressipv1.EgressIPStatus{
						Items: []egressipv1.EgressIPStatusItem{},
					},
				}

				fakeOvn.startWithDBSetup(
					libovsdbtest.TestSetup{
						NBData: []libovsdbtest.TestData{
							&nbdb.LogicalRouterPort{
								UUID:     ovntypes.GWRouterToJoinSwitchPrefix + ovntypes.GWRouterPrefix + node1.Name + "-UUID",
								Name:     ovntypes.GWRouterToJoinSwitchPrefix + ovntypes.GWRouterPrefix + node1.Name,
								Networks: []string{nodeLogicalRouterIfAddrV4},
							},
							&nbdb.LogicalRouterPort{
								UUID:     ovntypes.GWRouterToJoinSwitchPrefix + ovntypes.GWRouterPrefix + node2.Name + "-UUID",
								Name:     ovntypes.GWRouterToJoinSwitchPrefix + ovntypes.GWRouterPrefix + node2.Name,
								Networks: []string{nodeLogicalRouterIfAddrV4},
							},
							&nbdb.LogicalRouter{
								Name: ovntypes.OVNClusterRouter,
								UUID: ovntypes.OVNClusterRouter + "-UUID",
							},
							&nbdb.LogicalRouter{
								Name: ovntypes.GWRouterPrefix + node1.Name,
								UUID: ovntypes.GWRouterPrefix + node1.Name + "-UUID",
							},
							&nbdb.LogicalRouter{
								Name: ovntypes.GWRouterPrefix + node2.Name,
								UUID: ovntypes.GWRouterPrefix + node2.Name + "-UUID",
								Nat:  nil,
							},
							&nbdb.LogicalSwitchPort{
								UUID: types.EXTSwitchToGWRouterPrefix + types.GWRouterPrefix + node1Name + "UUID",
								Name: types.EXTSwitchToGWRouterPrefix + types.GWRouterPrefix + node1Name,
								Type: "router",
								Options: map[string]string{
									"router-port": types.GWRouterToExtSwitchPrefix + "GR_" + node1Name,
								},
							},
							&nbdb.LogicalSwitchPort{
								UUID: types.EXTSwitchToGWRouterPrefix + types.GWRouterPrefix + node2Name + "UUID",
								Name: types.EXTSwitchToGWRouterPrefix + types.GWRouterPrefix + node2Name,
								Type: "router",
								Options: map[string]string{
									"router-port": types.GWRouterToExtSwitchPrefix + "GR_" + node2Name,
								},
							},
						},
					},
					&egressipv1.EgressIPList{
						Items: []egressipv1.EgressIP{eIP},
					},
					&v1.NodeList{
						Items: []v1.Node{node1, node2},
					})

				i, n, _ := net.ParseCIDR(podV4IP + "/23")
				n.IP = i
				fakeOvn.controller.logicalPortCache.add("", util.GetLogicalPortName(egressPod.Namespace, egressPod.Name), "", nil, []*net.IPNet{n})

				fakeOvn.controller.WatchEgressIPNamespaces()
				fakeOvn.controller.WatchEgressIPPods()
				fakeOvn.controller.WatchEgressNodes()
				gomega.Eventually(getEgressIPAllocatorSizeSafely).Should(gomega.Equal(2))
				gomega.Expect(fakeOvn.controller.eIPC.allocator.cache).To(gomega.HaveKey(node1.Name))
				gomega.Expect(fakeOvn.controller.eIPC.allocator.cache).To(gomega.HaveKey(node2.Name))
				gomega.Eventually(isEgressAssignableNode(node1.Name)).Should(gomega.BeTrue())
				gomega.Eventually(isEgressAssignableNode(node2.Name)).Should(gomega.BeFalse())

				lsp := &nbdb.LogicalSwitchPort{Name: types.EXTSwitchToGWRouterPrefix + types.GWRouterPrefix + node1Name}
				fakeOvn.controller.nbClient.Get(context.Background(), lsp)
				gomega.Eventually(lsp.Options["nat-addresses"]).Should(gomega.Equal("router"))
				gomega.Eventually(lsp.Options["exclude-lb-vips-from-garp"]).Should(gomega.Equal("true"))

				fakeOvn.controller.WatchEgressIP()
				gomega.Eventually(getEgressIPStatusLen(egressIPName)).Should(gomega.Equal(1))
				egressIPs, nodes := getEgressIPStatus(egressIPName)
				gomega.Expect(nodes[0]).To(gomega.Equal(node1.Name))
				gomega.Expect(egressIPs[0]).To(gomega.Equal(egressIP))

				node1.Labels = map[string]string{}
				node2.Labels = map[string]string{
					"k8s.ovn.org/egress-assignable": "",
				}

				_, err := fakeOvn.fakeClient.KubeClient.CoreV1().Nodes().Update(context.TODO(), &node1, metav1.UpdateOptions{})
				gomega.Expect(err).NotTo(gomega.HaveOccurred())
				_, err = fakeOvn.fakeClient.KubeClient.CoreV1().Nodes().Update(context.TODO(), &node2, metav1.UpdateOptions{})
				gomega.Expect(err).NotTo(gomega.HaveOccurred())

				gomega.Eventually(getEgressIPStatusLen(egressIPName)).Should(gomega.Equal(1))
				gomega.Eventually(nodeSwitch).Should(gomega.Equal(node2.Name))
				egressIPs, _ = getEgressIPStatus(egressIPName)
				gomega.Expect(egressIPs[0]).To(gomega.Equal(egressIP))

				_, err = fakeOvn.fakeClient.KubeClient.CoreV1().Namespaces().Create(context.TODO(), egressNamespace, metav1.CreateOptions{})
				gomega.Expect(err).NotTo(gomega.HaveOccurred())
				_, err = fakeOvn.fakeClient.KubeClient.CoreV1().Pods(egressPod.Namespace).Create(context.TODO(), &egressPod, metav1.CreateOptions{})
				gomega.Expect(err).NotTo(gomega.HaveOccurred())

				expectedNatLogicalPort := "k8s-node2"
				expectedDatabaseState := []libovsdbtest.TestData{
					&nbdb.LogicalRouterPolicy{
						Priority: types.DefaultNoRereoutePriority,
						Match:    "ip4.src == 10.128.0.0/14 && ip4.dst == 10.128.0.0/14",
						Action:   nbdb.LogicalRouterPolicyActionAllow,
						UUID:     "default-no-reroute-UUID",
					},
					&nbdb.LogicalRouterPolicy{
						Priority: types.DefaultNoRereoutePriority,
						Match:    fmt.Sprintf("ip4.src == 10.128.0.0/14 && ip4.dst == %s", config.Gateway.V4JoinSubnet),
						Action:   nbdb.LogicalRouterPolicyActionAllow,
						UUID:     "no-reroute-service-UUID",
					},
					&nbdb.LogicalRouterPolicy{
						Priority: types.EgressIPReroutePriority,
						Match:    fmt.Sprintf("ip4.src == %s", egressPod.Status.PodIP),
						Action:   nbdb.LogicalRouterPolicyActionReroute,
						Nexthops: nodeLogicalRouterIPv4,
						ExternalIDs: map[string]string{
							"name": eIP.Name,
						},
						UUID: "reroute-UUID",
					},
					&nbdb.NAT{
						UUID:       "egressip-nat-UUID",
						LogicalIP:  podV4IP,
						ExternalIP: egressIP,
						ExternalIDs: map[string]string{
							"name": egressIPName,
						},
						Type:        nbdb.NATTypeSNAT,
						LogicalPort: &expectedNatLogicalPort,
						Options: map[string]string{
							"stateless": "false",
						},
					},
					&nbdb.LogicalRouter{
						Name: ovntypes.GWRouterPrefix + node1.Name,
						UUID: ovntypes.GWRouterPrefix + node1.Name + "-UUID",
					},
					&nbdb.LogicalRouter{
						Name: ovntypes.GWRouterPrefix + node2.Name,
						UUID: ovntypes.GWRouterPrefix + node2.Name + "-UUID",
						Nat:  []string{"egressip-nat-UUID"},
					},
					&nbdb.LogicalRouter{
						Name:     ovntypes.OVNClusterRouter,
						UUID:     ovntypes.OVNClusterRouter + "-UUID",
						Policies: []string{"reroute-UUID", "default-no-reroute-UUID", "no-reroute-service-UUID"},
					},
					&nbdb.LogicalRouterPort{
						UUID:     ovntypes.GWRouterToJoinSwitchPrefix + ovntypes.GWRouterPrefix + node1.Name + "-UUID",
						Name:     ovntypes.GWRouterToJoinSwitchPrefix + ovntypes.GWRouterPrefix + node1.Name,
						Networks: []string{nodeLogicalRouterIfAddrV4},
					},
					&nbdb.LogicalRouterPort{
						UUID:     ovntypes.GWRouterToJoinSwitchPrefix + ovntypes.GWRouterPrefix + node2.Name + "-UUID",
						Name:     ovntypes.GWRouterToJoinSwitchPrefix + ovntypes.GWRouterPrefix + node2.Name,
						Networks: []string{nodeLogicalRouterIfAddrV4},
					},
					&nbdb.LogicalSwitchPort{
						UUID: types.EXTSwitchToGWRouterPrefix + types.GWRouterPrefix + node1Name + "UUID",
						Name: types.EXTSwitchToGWRouterPrefix + types.GWRouterPrefix + node1Name,
						Type: "router",
						Options: map[string]string{
							"router-port": types.GWRouterToExtSwitchPrefix + "GR_" + node1Name,
						},
					},
					&nbdb.LogicalSwitchPort{
						UUID: types.EXTSwitchToGWRouterPrefix + types.GWRouterPrefix + node2Name + "UUID",
						Name: types.EXTSwitchToGWRouterPrefix + types.GWRouterPrefix + node2Name,
						Type: "router",
						Options: map[string]string{
							"router-port":               types.GWRouterToExtSwitchPrefix + "GR_" + node2Name,
							"nat-addresses":             "router",
							"exclude-lb-vips-from-garp": "true",
						},
					},
				}

				gomega.Eventually(fakeOvn.nbClient, inspectTimeout).Should(libovsdbtest.HaveData(expectedDatabaseState))

				return nil
			}

			err := app.Run([]string{app.Name})
			gomega.Expect(err).NotTo(gomega.HaveOccurred())
		})
	})

	ginkgo.Context("On node DELETE", func() {
<<<<<<< HEAD

		ginkgo.It("should re-assign EgressIPs and perform proper OVN transactions when node's gateway objects are already deleted", func() {
			app.Action = func(ctx *cli.Context) error {

				egressIP := "192.168.126.101"
				node1IPv4 := "192.168.126.202/24"
				node2IPv4 := "192.168.126.51/24"

				egressPod := *newPodWithLabels(namespace, podName, node1Name, podV4IP, egressPodLabel)
				egressNamespace := newNamespace(namespace)

				node1 := v1.Node{
					ObjectMeta: metav1.ObjectMeta{
						Name: node1Name,
						Annotations: map[string]string{
							"k8s.ovn.org/node-primary-ifaddr": fmt.Sprintf("{\"ipv4\": \"%s\", \"ipv6\": \"%s\"}", node1IPv4, ""),
							"k8s.ovn.org/node-subnets":        fmt.Sprintf("{\"default\":\"%s\"}", v4NodeSubnet),
						},
						Labels: map[string]string{
							"k8s.ovn.org/egress-assignable": "",
						},
					},
					Status: v1.NodeStatus{
						Conditions: []v1.NodeCondition{
							{
								Type:   v1.NodeReady,
								Status: v1.ConditionTrue,
							},
						},
					},
				}
				node2 := v1.Node{
					ObjectMeta: metav1.ObjectMeta{
						Name: node2Name,
						Annotations: map[string]string{
							"k8s.ovn.org/node-primary-ifaddr": fmt.Sprintf("{\"ipv4\": \"%s\", \"ipv6\": \"%s\"}", node2IPv4, ""),
							"k8s.ovn.org/node-subnets":        fmt.Sprintf("{\"default\":\"%s\"}", v4NodeSubnet),
						},
					},
					Status: v1.NodeStatus{
						Conditions: []v1.NodeCondition{
							{
								Type:   v1.NodeReady,
								Status: v1.ConditionTrue,
							},
						},
					},
				}

				eIP := egressipv1.EgressIP{
					ObjectMeta: newEgressIPMeta(egressIPName),
					Spec: egressipv1.EgressIPSpec{
						EgressIPs: []string{egressIP},
						PodSelector: metav1.LabelSelector{
							MatchLabels: egressPodLabel,
						},
						NamespaceSelector: metav1.LabelSelector{
							MatchLabels: map[string]string{
								"name": egressNamespace.Name,
							},
						},
					},
					Status: egressipv1.EgressIPStatus{
						Items: []egressipv1.EgressIPStatusItem{},
					},
				}

				fakeOvn.startWithDBSetup(
					libovsdbtest.TestSetup{
						NBData: []libovsdbtest.TestData{
							&nbdb.LogicalRouterPort{
								UUID:     ovntypes.GWRouterToJoinSwitchPrefix + ovntypes.GWRouterPrefix + node1.Name + "-UUID",
								Name:     ovntypes.GWRouterToJoinSwitchPrefix + ovntypes.GWRouterPrefix + node1.Name,
								Networks: []string{nodeLogicalRouterIfAddrV4},
							},
							&nbdb.LogicalRouterPort{
								UUID:     ovntypes.GWRouterToJoinSwitchPrefix + ovntypes.GWRouterPrefix + node2.Name + "-UUID",
								Name:     ovntypes.GWRouterToJoinSwitchPrefix + ovntypes.GWRouterPrefix + node2.Name,
								Networks: []string{node2LogicalRouterIfAddrV4},
							},
							&nbdb.LogicalRouter{
								Name: ovntypes.OVNClusterRouter,
								UUID: ovntypes.OVNClusterRouter + "-UUID",
							},
							&nbdb.LogicalRouter{
								Name: ovntypes.GWRouterPrefix + node1.Name,
								UUID: ovntypes.GWRouterPrefix + node1.Name + "-UUID",
							},
							&nbdb.LogicalRouter{
								Name: ovntypes.GWRouterPrefix + node2.Name,
								UUID: ovntypes.GWRouterPrefix + node2.Name + "-UUID",
							},
							&nbdb.LogicalSwitchPort{
								UUID: types.EXTSwitchToGWRouterPrefix + types.GWRouterPrefix + node1Name + "UUID",
								Name: types.EXTSwitchToGWRouterPrefix + types.GWRouterPrefix + node1Name,
								Type: "router",
								Options: map[string]string{
									"router-port": types.GWRouterToExtSwitchPrefix + "GR_" + node1Name,
								},
							},
							&nbdb.LogicalSwitchPort{
								UUID: types.EXTSwitchToGWRouterPrefix + types.GWRouterPrefix + node2Name + "UUID",
								Name: types.EXTSwitchToGWRouterPrefix + types.GWRouterPrefix + node2Name,
								Type: "router",
								Options: map[string]string{
									"router-port": types.GWRouterToExtSwitchPrefix + "GR_" + node2Name,
								},
							},
							&nbdb.LogicalSwitch{
								UUID: types.OVNJoinSwitch + "-UUID",
								Name: types.OVNJoinSwitch,
							},
						},
					},
					&egressipv1.EgressIPList{
						Items: []egressipv1.EgressIP{eIP},
					},
					&v1.NodeList{
						Items: []v1.Node{node1, node2},
					},
					&v1.NamespaceList{
						Items: []v1.Namespace{*egressNamespace},
					})

				fakeOvn.controller.WatchEgressIPNamespaces()
				fakeOvn.controller.WatchEgressIPPods()
				fakeOvn.controller.WatchEgressNodes()
				fakeOvn.controller.WatchEgressIP()

				gomega.Eventually(getEgressIPAllocatorSizeSafely).Should(gomega.Equal(2))
				gomega.Expect(fakeOvn.controller.eIPC.allocator.cache).To(gomega.HaveKey(node1.Name))
				gomega.Expect(fakeOvn.controller.eIPC.allocator.cache).To(gomega.HaveKey(node2.Name))
				gomega.Eventually(isEgressAssignableNode(node1.Name)).Should(gomega.BeTrue())
				gomega.Eventually(isEgressAssignableNode(node2.Name)).Should(gomega.BeFalse())

				lsp := &nbdb.LogicalSwitchPort{Name: types.EXTSwitchToGWRouterPrefix + types.GWRouterPrefix + node1Name}
				fakeOvn.controller.nbClient.Get(context.Background(), lsp)
				gomega.Eventually(lsp.Options["nat-addresses"]).Should(gomega.Equal("router"))
				gomega.Eventually(lsp.Options["exclude-lb-vips-from-garp"]).Should(gomega.Equal("true"))

				gomega.Eventually(getEgressIPStatusLen(egressIPName)).Should(gomega.Equal(1))
				egressIPs, nodes := getEgressIPStatus(egressIPName)
				gomega.Expect(nodes[0]).To(gomega.Equal(node1.Name))
				gomega.Expect(egressIPs[0]).To(gomega.Equal(egressIP))

				node2.Labels = map[string]string{
					"k8s.ovn.org/egress-assignable": "",
				}
				_, err := fakeOvn.fakeClient.KubeClient.CoreV1().Nodes().Update(context.TODO(), &node2, metav1.UpdateOptions{})
				gomega.Expect(err).NotTo(gomega.HaveOccurred())

				i, n, _ := net.ParseCIDR(podV4IP + "/23")
				n.IP = i
				fakeOvn.controller.logicalPortCache.add("", util.GetLogicalPortName(egressPod.Namespace, egressPod.Name), "", nil, []*net.IPNet{n})
				_, err = fakeOvn.fakeClient.KubeClient.CoreV1().Pods(egressPod.Namespace).Create(context.TODO(), &egressPod, metav1.CreateOptions{})

				expectedNatLogicalPort := "k8s-node1"
				expectedDatabaseState := []libovsdbtest.TestData{
					&nbdb.LogicalRouterPolicy{
						Priority: types.DefaultNoRereoutePriority,
						Match:    "ip4.src == 10.128.0.0/14 && ip4.dst == 10.128.0.0/14",
						Action:   nbdb.LogicalRouterPolicyActionAllow,
						UUID:     "default-no-reroute-UUID",
					},
					&nbdb.LogicalRouterPolicy{
						Priority: types.DefaultNoRereoutePriority,
						Match:    fmt.Sprintf("ip4.src == 10.128.0.0/14 && ip4.dst == %s", config.Gateway.V4JoinSubnet),
						Action:   nbdb.LogicalRouterPolicyActionAllow,
						UUID:     "no-reroute-service-UUID",
					},
					&nbdb.LogicalRouterPolicy{
						Priority: types.EgressIPReroutePriority,
						Match:    fmt.Sprintf("ip4.src == %s", egressPod.Status.PodIP),
						Action:   nbdb.LogicalRouterPolicyActionReroute,
						Nexthops: nodeLogicalRouterIPv4,
						ExternalIDs: map[string]string{
							"name": eIP.Name,
						},
						UUID: "reroute-UUID",
					},
					&nbdb.NAT{
						UUID:       "egressip-nat-UUID",
						LogicalIP:  podV4IP,
						ExternalIP: egressIP,
						ExternalIDs: map[string]string{
							"name": egressIPName,
						},
						Type:        nbdb.NATTypeSNAT,
						LogicalPort: &expectedNatLogicalPort,
						Options: map[string]string{
							"stateless": "false",
						},
					},
					&nbdb.LogicalRouter{
						Name: ovntypes.GWRouterPrefix + node1.Name,
						UUID: ovntypes.GWRouterPrefix + node1.Name + "-UUID",
						Nat:  []string{"egressip-nat-UUID"},
					},
					&nbdb.LogicalRouter{
						Name: ovntypes.GWRouterPrefix + node2.Name,
						UUID: ovntypes.GWRouterPrefix + node2.Name + "-UUID",
						Nat:  []string{},
					},
					&nbdb.LogicalRouter{
						Name:     ovntypes.OVNClusterRouter,
						UUID:     ovntypes.OVNClusterRouter + "-UUID",
						Policies: []string{"reroute-UUID", "default-no-reroute-UUID", "no-reroute-service-UUID"},
					},
					&nbdb.LogicalRouterPort{
						UUID:     ovntypes.GWRouterToJoinSwitchPrefix + ovntypes.GWRouterPrefix + node1.Name + "-UUID",
						Name:     ovntypes.GWRouterToJoinSwitchPrefix + ovntypes.GWRouterPrefix + node1.Name,
						Networks: []string{nodeLogicalRouterIfAddrV4},
					},
					&nbdb.LogicalRouterPort{
						UUID:     ovntypes.GWRouterToJoinSwitchPrefix + ovntypes.GWRouterPrefix + node2.Name + "-UUID",
						Name:     ovntypes.GWRouterToJoinSwitchPrefix + ovntypes.GWRouterPrefix + node2.Name,
						Networks: []string{node2LogicalRouterIfAddrV4},
					},
					&nbdb.LogicalSwitchPort{
						UUID: types.EXTSwitchToGWRouterPrefix + types.GWRouterPrefix + node1Name + "UUID",
						Name: types.EXTSwitchToGWRouterPrefix + types.GWRouterPrefix + node1Name,
						Type: "router",
						Options: map[string]string{
							"router-port":               types.GWRouterToExtSwitchPrefix + "GR_" + node1Name,
							"nat-addresses":             "router",
							"exclude-lb-vips-from-garp": "true",
						},
					},
					&nbdb.LogicalSwitchPort{
						UUID: types.EXTSwitchToGWRouterPrefix + types.GWRouterPrefix + node2Name + "UUID",
						Name: types.EXTSwitchToGWRouterPrefix + types.GWRouterPrefix + node2Name,
						Type: "router",
						Options: map[string]string{
							"router-port":               types.GWRouterToExtSwitchPrefix + "GR_" + node2Name,
							"nat-addresses":             "router",
							"exclude-lb-vips-from-garp": "true",
						},
					},
					&nbdb.LogicalSwitch{
						UUID: types.OVNJoinSwitch + "-UUID",
						Name: types.OVNJoinSwitch,
					},
				}

				gomega.Eventually(fakeOvn.nbClient).Should(libovsdbtest.HaveData(expectedDatabaseState))

				err = fakeOvn.controller.gatewayCleanup(node1Name) // simulate an already deleted node
				gomega.Expect(err).NotTo(gomega.HaveOccurred())

				err = fakeOvn.fakeClient.KubeClient.CoreV1().Nodes().Delete(context.TODO(), node1Name, metav1.DeleteOptions{})
				gomega.Expect(err).NotTo(gomega.HaveOccurred())

				// E0608 12:53:33.728155 1161455 egressip.go:882] Allocator error: EgressIP: egressip claims to have an allocation on a node which is unassignable for egress IP: node1
				// W0608 12:53:33.728205 1161455 egressip.go:2030] Unable to retrieve gateway IP for node: node1, protocol is IPv6: false, err: attempt at finding node gateway router network information failed, err: unable to find router port rtoj-GR_node1: object not found
				gomega.Eventually(getEgressIPStatusLen(egressIPName)).Should(gomega.Equal(1))
				gomega.Eventually(nodeSwitch).Should(gomega.Equal(node2.Name)) // egressIP successfully reassigned to node2
				egressIPs, _ = getEgressIPStatus(egressIPName)
				gomega.Expect(egressIPs[0]).To(gomega.Equal(egressIP))

				expectedNatLogicalPort = "k8s-node2"
				expectedDatabaseState = []libovsdbtest.TestData{
					&nbdb.LogicalRouterPolicy{
						Priority: types.DefaultNoRereoutePriority,
						Match:    "ip4.src == 10.128.0.0/14 && ip4.dst == 10.128.0.0/14",
						Action:   nbdb.LogicalRouterPolicyActionAllow,
						UUID:     "default-no-reroute-UUID",
					},
					&nbdb.LogicalRouterPolicy{
						Priority: types.DefaultNoRereoutePriority,
						Match:    fmt.Sprintf("ip4.src == 10.128.0.0/14 && ip4.dst == %s", config.Gateway.V4JoinSubnet),
						Action:   nbdb.LogicalRouterPolicyActionAllow,
						UUID:     "no-reroute-service-UUID",
					},
					&nbdb.LogicalRouterPolicy{
						Priority: types.EgressIPReroutePriority,
						Match:    fmt.Sprintf("ip4.src == %s", egressPod.Status.PodIP),
						Action:   nbdb.LogicalRouterPolicyActionReroute,
						Nexthops: node2LogicalRouterIPv4,
						ExternalIDs: map[string]string{
							"name": eIP.Name,
						},
						UUID: "reroute-UUID",
					},
					&nbdb.NAT{
						UUID:       "egressip-nat-UUID",
						LogicalIP:  podV4IP,
						ExternalIP: egressIP,
						ExternalIDs: map[string]string{
							"name": egressIPName,
						},
						Type:        nbdb.NATTypeSNAT,
						LogicalPort: &expectedNatLogicalPort,
						Options: map[string]string{
							"stateless": "false",
						},
					},
					&nbdb.LogicalRouter{
						Name: ovntypes.GWRouterPrefix + node2.Name,
						UUID: ovntypes.GWRouterPrefix + node2.Name + "-UUID",
						Nat:  []string{"egressip-nat-UUID"},
					},
					&nbdb.LogicalRouter{
						Name:     ovntypes.OVNClusterRouter,
						UUID:     ovntypes.OVNClusterRouter + "-UUID",
						Policies: []string{"reroute-UUID", "default-no-reroute-UUID", "no-reroute-service-UUID"},
					},
					&nbdb.LogicalRouterPort{
						UUID:     ovntypes.GWRouterToJoinSwitchPrefix + ovntypes.GWRouterPrefix + node2.Name + "-UUID",
						Name:     ovntypes.GWRouterToJoinSwitchPrefix + ovntypes.GWRouterPrefix + node2.Name,
						Networks: []string{node2LogicalRouterIfAddrV4},
					},
					&nbdb.LogicalSwitchPort{
						UUID: types.EXTSwitchToGWRouterPrefix + types.GWRouterPrefix + node1Name + "UUID",
						Name: types.EXTSwitchToGWRouterPrefix + types.GWRouterPrefix + node1Name,
						Type: "router",
						Options: map[string]string{
							"router-port": types.GWRouterToExtSwitchPrefix + "GR_" + node1Name,
						},
					},
					&nbdb.LogicalSwitchPort{
						UUID: types.EXTSwitchToGWRouterPrefix + types.GWRouterPrefix + node2Name + "UUID",
						Name: types.EXTSwitchToGWRouterPrefix + types.GWRouterPrefix + node2Name,
						Type: "router",
						Options: map[string]string{
							"router-port":               types.GWRouterToExtSwitchPrefix + "GR_" + node2Name,
							"nat-addresses":             "router",
							"exclude-lb-vips-from-garp": "true",
						},
					},
					&nbdb.LogicalSwitch{
						UUID: types.OVNJoinSwitch + "-UUID",
						Name: types.OVNJoinSwitch,
					},
				}

				gomega.Eventually(fakeOvn.nbClient).Should(libovsdbtest.HaveData(expectedDatabaseState))
				return nil
			}

			err := app.Run([]string{app.Name})
			gomega.Expect(err).NotTo(gomega.HaveOccurred())
		})
	})

	ginkgo.Context("IPv6 on pod UPDATE", func() {
=======
>>>>>>> fadfcd61

		ginkgo.It("should re-assign EgressIPs and perform proper OVN transactions when node's gateway objects are already deleted", func() {
			app.Action = func(ctx *cli.Context) error {

				egressIP := "192.168.126.101"
				node1IPv4 := "192.168.126.202/24"
				node2IPv4 := "192.168.126.51/24"

				egressPod := *newPodWithLabels(namespace, podName, node1Name, podV4IP, egressPodLabel)
				egressNamespace := newNamespace(namespace)

				node1 := v1.Node{
					ObjectMeta: metav1.ObjectMeta{
						Name: node1Name,
						Annotations: map[string]string{
							"k8s.ovn.org/node-primary-ifaddr": fmt.Sprintf("{\"ipv4\": \"%s\", \"ipv6\": \"%s\"}", node1IPv4, ""),
							"k8s.ovn.org/node-subnets":        fmt.Sprintf("{\"default\":\"%s\"}", v4NodeSubnet),
						},
						Labels: map[string]string{
							"k8s.ovn.org/egress-assignable": "",
						},
					},
					Status: v1.NodeStatus{
						Conditions: []v1.NodeCondition{
							{
								Type:   v1.NodeReady,
								Status: v1.ConditionTrue,
							},
						},
					},
				}
				node2 := v1.Node{
					ObjectMeta: metav1.ObjectMeta{
						Name: node2Name,
						Annotations: map[string]string{
							"k8s.ovn.org/node-primary-ifaddr": fmt.Sprintf("{\"ipv4\": \"%s\", \"ipv6\": \"%s\"}", node2IPv4, ""),
							"k8s.ovn.org/node-subnets":        fmt.Sprintf("{\"default\":\"%s\"}", v4NodeSubnet),
						},
					},
					Status: v1.NodeStatus{
						Conditions: []v1.NodeCondition{
							{
								Type:   v1.NodeReady,
								Status: v1.ConditionTrue,
							},
						},
					},
				}

				eIP := egressipv1.EgressIP{
					ObjectMeta: newEgressIPMeta(egressIPName),
					Spec: egressipv1.EgressIPSpec{
						EgressIPs: []string{egressIP},
						PodSelector: metav1.LabelSelector{
							MatchLabels: egressPodLabel,
						},
						NamespaceSelector: metav1.LabelSelector{
							MatchLabels: map[string]string{
								"name": egressNamespace.Name,
							},
						},
					},
					Status: egressipv1.EgressIPStatus{
						Items: []egressipv1.EgressIPStatusItem{},
					},
				}

				fakeOvn.startWithDBSetup(
					libovsdbtest.TestSetup{
						NBData: []libovsdbtest.TestData{
							&nbdb.LogicalRouterPort{
								UUID:     ovntypes.GWRouterToJoinSwitchPrefix + ovntypes.GWRouterPrefix + node1.Name + "-UUID",
								Name:     ovntypes.GWRouterToJoinSwitchPrefix + ovntypes.GWRouterPrefix + node1.Name,
								Networks: []string{nodeLogicalRouterIfAddrV4},
							},
							&nbdb.LogicalRouterPort{
								UUID:     ovntypes.GWRouterToJoinSwitchPrefix + ovntypes.GWRouterPrefix + node2.Name + "-UUID",
								Name:     ovntypes.GWRouterToJoinSwitchPrefix + ovntypes.GWRouterPrefix + node2.Name,
								Networks: []string{node2LogicalRouterIfAddrV4},
							},
							&nbdb.LogicalRouter{
								Name: ovntypes.OVNClusterRouter,
								UUID: ovntypes.OVNClusterRouter + "-UUID",
							},
							&nbdb.LogicalRouter{
								Name: ovntypes.GWRouterPrefix + node1.Name,
								UUID: ovntypes.GWRouterPrefix + node1.Name + "-UUID",
							},
							&nbdb.LogicalRouter{
								Name: ovntypes.GWRouterPrefix + node2.Name,
								UUID: ovntypes.GWRouterPrefix + node2.Name + "-UUID",
							},
							&nbdb.LogicalSwitchPort{
								UUID: types.EXTSwitchToGWRouterPrefix + types.GWRouterPrefix + node1Name + "UUID",
								Name: types.EXTSwitchToGWRouterPrefix + types.GWRouterPrefix + node1Name,
								Type: "router",
								Options: map[string]string{
									"router-port": types.GWRouterToExtSwitchPrefix + "GR_" + node1Name,
								},
							},
							&nbdb.LogicalSwitchPort{
								UUID: types.EXTSwitchToGWRouterPrefix + types.GWRouterPrefix + node2Name + "UUID",
								Name: types.EXTSwitchToGWRouterPrefix + types.GWRouterPrefix + node2Name,
								Type: "router",
								Options: map[string]string{
									"router-port": types.GWRouterToExtSwitchPrefix + "GR_" + node2Name,
								},
							},
							&nbdb.LogicalSwitch{
								UUID: types.OVNJoinSwitch + "-UUID",
								Name: types.OVNJoinSwitch,
							},
						},
					},
					&egressipv1.EgressIPList{
						Items: []egressipv1.EgressIP{eIP},
					},
					&v1.NodeList{
						Items: []v1.Node{node1, node2},
					},
					&v1.NamespaceList{
						Items: []v1.Namespace{*egressNamespace},
					})

				fakeOvn.controller.WatchEgressIPNamespaces()
				fakeOvn.controller.WatchEgressIPPods()
				fakeOvn.controller.WatchEgressNodes()
				fakeOvn.controller.WatchEgressIP()

				gomega.Eventually(getEgressIPAllocatorSizeSafely).Should(gomega.Equal(2))
				gomega.Expect(fakeOvn.controller.eIPC.allocator.cache).To(gomega.HaveKey(node1.Name))
				gomega.Expect(fakeOvn.controller.eIPC.allocator.cache).To(gomega.HaveKey(node2.Name))
				gomega.Eventually(isEgressAssignableNode(node1.Name)).Should(gomega.BeTrue())
				gomega.Eventually(isEgressAssignableNode(node2.Name)).Should(gomega.BeFalse())

				lsp := &nbdb.LogicalSwitchPort{Name: types.EXTSwitchToGWRouterPrefix + types.GWRouterPrefix + node1Name}
				fakeOvn.controller.nbClient.Get(context.Background(), lsp)
				gomega.Eventually(lsp.Options["nat-addresses"]).Should(gomega.Equal("router"))
				gomega.Eventually(lsp.Options["exclude-lb-vips-from-garp"]).Should(gomega.Equal("true"))

				gomega.Eventually(getEgressIPStatusLen(egressIPName)).Should(gomega.Equal(1))
				egressIPs, nodes := getEgressIPStatus(egressIPName)
				gomega.Expect(nodes[0]).To(gomega.Equal(node1.Name))
				gomega.Expect(egressIPs[0]).To(gomega.Equal(egressIP))

				node2.Labels = map[string]string{
					"k8s.ovn.org/egress-assignable": "",
				}
				_, err := fakeOvn.fakeClient.KubeClient.CoreV1().Nodes().Update(context.TODO(), &node2, metav1.UpdateOptions{})
				gomega.Expect(err).NotTo(gomega.HaveOccurred())

				i, n, _ := net.ParseCIDR(podV4IP + "/23")
				n.IP = i
				fakeOvn.controller.logicalPortCache.add("", util.GetLogicalPortName(egressPod.Namespace, egressPod.Name), "", nil, []*net.IPNet{n})
				_, err = fakeOvn.fakeClient.KubeClient.CoreV1().Pods(egressPod.Namespace).Create(context.TODO(), &egressPod, metav1.CreateOptions{})

				expectedNatLogicalPort := "k8s-node1"
				expectedDatabaseState := []libovsdbtest.TestData{
					&nbdb.LogicalRouterPolicy{
						Priority: types.DefaultNoRereoutePriority,
						Match:    "ip4.src == 10.128.0.0/14 && ip4.dst == 10.128.0.0/14",
						Action:   nbdb.LogicalRouterPolicyActionAllow,
						UUID:     "default-no-reroute-UUID",
					},
					&nbdb.LogicalRouterPolicy{
						Priority: types.DefaultNoRereoutePriority,
						Match:    fmt.Sprintf("ip4.src == 10.128.0.0/14 && ip4.dst == %s", config.Gateway.V4JoinSubnet),
						Action:   nbdb.LogicalRouterPolicyActionAllow,
						UUID:     "no-reroute-service-UUID",
					},
					&nbdb.LogicalRouterPolicy{
						Priority: types.EgressIPReroutePriority,
						Match:    fmt.Sprintf("ip4.src == %s", egressPod.Status.PodIP),
						Action:   nbdb.LogicalRouterPolicyActionReroute,
						Nexthops: nodeLogicalRouterIPv4,
						ExternalIDs: map[string]string{
							"name": eIP.Name,
						},
						UUID: "reroute-UUID",
					},
					&nbdb.NAT{
						UUID:       "egressip-nat-UUID",
						LogicalIP:  podV4IP,
						ExternalIP: egressIP,
						ExternalIDs: map[string]string{
							"name": egressIPName,
						},
						Type:        nbdb.NATTypeSNAT,
						LogicalPort: &expectedNatLogicalPort,
						Options: map[string]string{
							"stateless": "false",
						},
					},
					&nbdb.LogicalRouter{
						Name: ovntypes.GWRouterPrefix + node1.Name,
						UUID: ovntypes.GWRouterPrefix + node1.Name + "-UUID",
						Nat:  []string{"egressip-nat-UUID"},
					},
					&nbdb.LogicalRouter{
						Name: ovntypes.GWRouterPrefix + node2.Name,
						UUID: ovntypes.GWRouterPrefix + node2.Name + "-UUID",
						Nat:  []string{},
					},
					&nbdb.LogicalRouter{
						Name:     ovntypes.OVNClusterRouter,
						UUID:     ovntypes.OVNClusterRouter + "-UUID",
						Policies: []string{"reroute-UUID", "default-no-reroute-UUID", "no-reroute-service-UUID"},
					},
					&nbdb.LogicalRouterPort{
						UUID:     ovntypes.GWRouterToJoinSwitchPrefix + ovntypes.GWRouterPrefix + node1.Name + "-UUID",
						Name:     ovntypes.GWRouterToJoinSwitchPrefix + ovntypes.GWRouterPrefix + node1.Name,
						Networks: []string{nodeLogicalRouterIfAddrV4},
					},
					&nbdb.LogicalRouterPort{
						UUID:     ovntypes.GWRouterToJoinSwitchPrefix + ovntypes.GWRouterPrefix + node2.Name + "-UUID",
						Name:     ovntypes.GWRouterToJoinSwitchPrefix + ovntypes.GWRouterPrefix + node2.Name,
						Networks: []string{node2LogicalRouterIfAddrV4},
					},
					&nbdb.LogicalSwitchPort{
						UUID: types.EXTSwitchToGWRouterPrefix + types.GWRouterPrefix + node1Name + "UUID",
						Name: types.EXTSwitchToGWRouterPrefix + types.GWRouterPrefix + node1Name,
						Type: "router",
						Options: map[string]string{
							"router-port":               types.GWRouterToExtSwitchPrefix + "GR_" + node1Name,
							"nat-addresses":             "router",
							"exclude-lb-vips-from-garp": "true",
						},
					},
					&nbdb.LogicalSwitchPort{
						UUID: types.EXTSwitchToGWRouterPrefix + types.GWRouterPrefix + node2Name + "UUID",
						Name: types.EXTSwitchToGWRouterPrefix + types.GWRouterPrefix + node2Name,
						Type: "router",
						Options: map[string]string{
							"router-port":               types.GWRouterToExtSwitchPrefix + "GR_" + node2Name,
							"nat-addresses":             "router",
							"exclude-lb-vips-from-garp": "true",
						},
					},
					&nbdb.LogicalSwitch{
						UUID: types.OVNJoinSwitch + "-UUID",
						Name: types.OVNJoinSwitch,
					},
				}

				gomega.Eventually(fakeOvn.nbClient).Should(libovsdbtest.HaveData(expectedDatabaseState))

				err = fakeOvn.controller.gatewayCleanup(node1Name) // simulate an already deleted node
				gomega.Expect(err).NotTo(gomega.HaveOccurred())

				err = fakeOvn.fakeClient.KubeClient.CoreV1().Nodes().Delete(context.TODO(), node1Name, metav1.DeleteOptions{})
				gomega.Expect(err).NotTo(gomega.HaveOccurred())

				// E0608 12:53:33.728155 1161455 egressip.go:882] Allocator error: EgressIP: egressip claims to have an allocation on a node which is unassignable for egress IP: node1
				// W0608 12:53:33.728205 1161455 egressip.go:2030] Unable to retrieve gateway IP for node: node1, protocol is IPv6: false, err: attempt at finding node gateway router network information failed, err: unable to find router port rtoj-GR_node1: object not found
				gomega.Eventually(getEgressIPStatusLen(egressIPName)).Should(gomega.Equal(1))
				gomega.Eventually(nodeSwitch).Should(gomega.Equal(node2.Name)) // egressIP successfully reassigned to node2
				egressIPs, _ = getEgressIPStatus(egressIPName)
				gomega.Expect(egressIPs[0]).To(gomega.Equal(egressIP))

				expectedNatLogicalPort = "k8s-node2"
				expectedDatabaseState = []libovsdbtest.TestData{
					&nbdb.LogicalRouterPolicy{
						Priority: types.DefaultNoRereoutePriority,
						Match:    "ip4.src == 10.128.0.0/14 && ip4.dst == 10.128.0.0/14",
						Action:   nbdb.LogicalRouterPolicyActionAllow,
						UUID:     "default-no-reroute-UUID",
					},
					&nbdb.LogicalRouterPolicy{
						Priority: types.DefaultNoRereoutePriority,
						Match:    fmt.Sprintf("ip4.src == 10.128.0.0/14 && ip4.dst == %s", config.Gateway.V4JoinSubnet),
						Action:   nbdb.LogicalRouterPolicyActionAllow,
						UUID:     "no-reroute-service-UUID",
					},
					&nbdb.LogicalRouterPolicy{
						Priority: types.EgressIPReroutePriority,
						Match:    fmt.Sprintf("ip4.src == %s", egressPod.Status.PodIP),
						Action:   nbdb.LogicalRouterPolicyActionReroute,
						Nexthops: node2LogicalRouterIPv4,
						ExternalIDs: map[string]string{
							"name": eIP.Name,
						},
						UUID: "reroute-UUID",
					},
					&nbdb.NAT{
						UUID:       "egressip-nat-UUID",
						LogicalIP:  podV4IP,
						ExternalIP: egressIP,
						ExternalIDs: map[string]string{
							"name": egressIPName,
						},
						Type:        nbdb.NATTypeSNAT,
						LogicalPort: &expectedNatLogicalPort,
						Options: map[string]string{
							"stateless": "false",
						},
					},
					&nbdb.LogicalRouter{
						Name: ovntypes.GWRouterPrefix + node2.Name,
						UUID: ovntypes.GWRouterPrefix + node2.Name + "-UUID",
						Nat:  []string{"egressip-nat-UUID"},
					},
					&nbdb.LogicalRouter{
						Name:     ovntypes.OVNClusterRouter,
						UUID:     ovntypes.OVNClusterRouter + "-UUID",
						Policies: []string{"reroute-UUID", "default-no-reroute-UUID", "no-reroute-service-UUID"},
					},
					&nbdb.LogicalRouterPort{
						UUID:     ovntypes.GWRouterToJoinSwitchPrefix + ovntypes.GWRouterPrefix + node2.Name + "-UUID",
						Name:     ovntypes.GWRouterToJoinSwitchPrefix + ovntypes.GWRouterPrefix + node2.Name,
						Networks: []string{node2LogicalRouterIfAddrV4},
					},
					&nbdb.LogicalSwitchPort{
						UUID: types.EXTSwitchToGWRouterPrefix + types.GWRouterPrefix + node1Name + "UUID",
						Name: types.EXTSwitchToGWRouterPrefix + types.GWRouterPrefix + node1Name,
						Type: "router",
						Options: map[string]string{
							"router-port": types.GWRouterToExtSwitchPrefix + "GR_" + node1Name,
						},
					},
					&nbdb.LogicalSwitchPort{
						UUID: types.EXTSwitchToGWRouterPrefix + types.GWRouterPrefix + node2Name + "UUID",
						Name: types.EXTSwitchToGWRouterPrefix + types.GWRouterPrefix + node2Name,
						Type: "router",
						Options: map[string]string{
							"router-port":               types.GWRouterToExtSwitchPrefix + "GR_" + node2Name,
							"nat-addresses":             "router",
							"exclude-lb-vips-from-garp": "true",
						},
					},
					&nbdb.LogicalSwitch{
						UUID: types.OVNJoinSwitch + "-UUID",
						Name: types.OVNJoinSwitch,
					},
				}

				gomega.Eventually(fakeOvn.nbClient).Should(libovsdbtest.HaveData(expectedDatabaseState))
				return nil
			}

			err := app.Run([]string{app.Name})
			gomega.Expect(err).NotTo(gomega.HaveOccurred())
		})
	})

	ginkgo.Context("IPv6 on pod UPDATE", func() {

		ginkgo.It("should remove OVN pod egress setup when EgressIP stops matching pod label", func() {
			app.Action = func(ctx *cli.Context) error {

				egressIP := net.ParseIP("0:0:0:0:0:feff:c0a8:8e0d")

				egressPod := *newPodWithLabels(namespace, podName, node1Name, podV6IP, egressPodLabel)
				egressNamespace := newNamespace(namespace)

				node1 := setupNode(node1Name, []string{"0:0:0:0:0:feff:c0a8:8e0c/64"}, map[string]string{"0:0:0:0:0:feff:c0a8:8e32": "bogus1", "0:0:0:0:0:feff:c0a8:8e1e": "bogus2"})
				node2 := setupNode(node2Name, []string{"0:0:0:0:0:fedf:c0a8:8e0c/64"}, map[string]string{"0:0:0:0:0:feff:c0a8:8e23": "bogus3"})

				fakeOvn.startWithDBSetup(
					libovsdbtest.TestSetup{
						NBData: []libovsdbtest.TestData{
							&nbdb.LogicalRouterPort{
								UUID:     ovntypes.GWRouterToJoinSwitchPrefix + ovntypes.GWRouterPrefix + node2.name + "-UUID",
								Name:     ovntypes.GWRouterToJoinSwitchPrefix + ovntypes.GWRouterPrefix + node2.name,
								Networks: []string{nodeLogicalRouterIfAddrV6},
							},
							&nbdb.LogicalRouter{
								Name: ovntypes.OVNClusterRouter,
								UUID: ovntypes.OVNClusterRouter + "-UUID",
							},
							&nbdb.LogicalRouter{
								Name: ovntypes.GWRouterPrefix + node1.name,
								UUID: ovntypes.GWRouterPrefix + node1.name + "-UUID",
							},
							&nbdb.LogicalRouter{
								Name: ovntypes.GWRouterPrefix + node2.name,
								UUID: ovntypes.GWRouterPrefix + node2.name + "-UUID",
								Nat:  nil,
							},
						},
					},
					&v1.NamespaceList{
						Items: []v1.Namespace{*egressNamespace},
					},
					&v1.PodList{
						Items: []v1.Pod{egressPod},
					},
				)

				fakeOvn.controller.eIPC.allocator.cache[node1.name] = &node1
				fakeOvn.controller.eIPC.allocator.cache[node2.name] = &node2

				eIP := egressipv1.EgressIP{
					ObjectMeta: newEgressIPMeta(egressIPName),
					Spec: egressipv1.EgressIPSpec{
						EgressIPs: []string{
							egressIP.String(),
						},
						PodSelector: metav1.LabelSelector{
							MatchLabels: egressPodLabel,
						},
						NamespaceSelector: metav1.LabelSelector{
							MatchLabels: map[string]string{
								"name": egressNamespace.Name,
							},
						},
					},
				}

				i, n, _ := net.ParseCIDR(podV6IP + "/23")
				n.IP = i
				fakeOvn.controller.logicalPortCache.add("", util.GetLogicalPortName(egressPod.Namespace, egressPod.Name), "", nil, []*net.IPNet{n})

				fakeOvn.controller.WatchEgressIPNamespaces()
				fakeOvn.controller.WatchEgressIPPods()
				fakeOvn.controller.WatchEgressIP()

				_, err := fakeOvn.fakeClient.EgressIPClient.K8sV1().EgressIPs().Create(context.TODO(), &eIP, metav1.CreateOptions{})
				gomega.Expect(err).NotTo(gomega.HaveOccurred())

				gomega.Eventually(getEgressIPStatusLen(eIP.Name)).Should(gomega.Equal(1))

				expectedNatLogicalPort := "k8s-node2"
				expectedDatabaseState := []libovsdbtest.TestData{
					&nbdb.LogicalRouterPolicy{
						Priority: types.EgressIPReroutePriority,
						Match:    fmt.Sprintf("ip6.src == %s", egressPod.Status.PodIP),
						Action:   nbdb.LogicalRouterPolicyActionReroute,
						Nexthops: nodeLogicalRouterIPv6,
						ExternalIDs: map[string]string{
							"name": eIP.Name,
						},
						UUID: "reroute-UUID",
					},
					&nbdb.LogicalRouter{
						Name:     ovntypes.OVNClusterRouter,
						UUID:     ovntypes.OVNClusterRouter + "-UUID",
						Policies: []string{"reroute-UUID"},
					},
					&nbdb.LogicalRouterPort{
						UUID:     ovntypes.GWRouterToJoinSwitchPrefix + ovntypes.GWRouterPrefix + node2.name + "-UUID",
						Name:     ovntypes.GWRouterToJoinSwitchPrefix + ovntypes.GWRouterPrefix + node2.name,
						Networks: []string{nodeLogicalRouterIfAddrV6},
					},
					&nbdb.NAT{
						UUID:       "egressip-nat-UUID",
						LogicalIP:  podV6IP,
						ExternalIP: egressIP.String(),
						ExternalIDs: map[string]string{
							"name": egressIPName,
						},
						Type:        nbdb.NATTypeSNAT,
						LogicalPort: &expectedNatLogicalPort,
						Options: map[string]string{
							"stateless": "false",
						},
					},
					&nbdb.LogicalRouter{
						Name: ovntypes.GWRouterPrefix + node1.name,
						UUID: ovntypes.GWRouterPrefix + node1.name + "-UUID",
					},
					&nbdb.LogicalRouter{
						Name: ovntypes.GWRouterPrefix + node2.name,
						UUID: ovntypes.GWRouterPrefix + node2.name + "-UUID",
						Nat:  []string{"egressip-nat-UUID"},
					},
				}

				gomega.Eventually(fakeOvn.nbClient).Should(libovsdbtest.HaveData(expectedDatabaseState))

				egressIPs, nodes := getEgressIPStatus(eIP.Name)
				gomega.Expect(nodes[0]).To(gomega.Equal(node2.name))
				gomega.Expect(egressIPs[0]).To(gomega.Equal(egressIP.String()))

				podUpdate := newPod(namespace, podName, node1Name, podV6IP)

				_, err = fakeOvn.fakeClient.KubeClient.CoreV1().Pods(egressPod.Namespace).Update(context.TODO(), podUpdate, metav1.UpdateOptions{})
				gomega.Expect(err).ToNot(gomega.HaveOccurred())
				gomega.Eventually(getEgressIPStatusLen(eIP.Name)).Should(gomega.Equal(1))

				expectedDatabaseState = []libovsdbtest.TestData{
					&nbdb.LogicalRouter{
						Name:     ovntypes.OVNClusterRouter,
						UUID:     ovntypes.OVNClusterRouter + "-UUID",
						Policies: []string{},
					},
					&nbdb.LogicalRouterPort{
						UUID:     ovntypes.GWRouterToJoinSwitchPrefix + ovntypes.GWRouterPrefix + node2.name + "-UUID",
						Name:     ovntypes.GWRouterToJoinSwitchPrefix + ovntypes.GWRouterPrefix + node2.name,
						Networks: []string{nodeLogicalRouterIfAddrV6},
					},
					&nbdb.LogicalRouter{
						Name: ovntypes.GWRouterPrefix + node1.name,
						UUID: ovntypes.GWRouterPrefix + node1.name + "-UUID",
					},
					&nbdb.LogicalRouter{
						Name: ovntypes.GWRouterPrefix + node2.name,
						UUID: ovntypes.GWRouterPrefix + node2.name + "-UUID",
						Nat:  nil,
					},
				}

				gomega.Eventually(fakeOvn.nbClient).Should(libovsdbtest.HaveData(expectedDatabaseState))
				return nil
			}

			err := app.Run([]string{app.Name})
			gomega.Expect(err).NotTo(gomega.HaveOccurred())
		})
		ginkgo.It("egressIP pod retry should remove OVN pod egress setup when EgressIP stops matching pod label", func() {
			app.Action = func(ctx *cli.Context) error {

				egressIP := net.ParseIP("0:0:0:0:0:feff:c0a8:8e0d")

				egressPod := *newPodWithLabels(namespace, podName, node1Name, podV6IP, egressPodLabel)
				egressNamespace := newNamespace(namespace)

				node1 := setupNode(node1Name, []string{"0:0:0:0:0:feff:c0a8:8e0c/64"}, map[string]string{"0:0:0:0:0:feff:c0a8:8e32": "bogus1", "0:0:0:0:0:feff:c0a8:8e1e": "bogus2"})
				node2 := setupNode(node2Name, []string{"0:0:0:0:0:fedf:c0a8:8e0c/64"}, map[string]string{"0:0:0:0:0:feff:c0a8:8e23": "bogus3"})

				fakeOvn.startWithDBSetup(
					libovsdbtest.TestSetup{
						NBData: []libovsdbtest.TestData{
							&nbdb.LogicalRouterPort{
								UUID:     ovntypes.GWRouterToJoinSwitchPrefix + ovntypes.GWRouterPrefix + node2.name + "-UUID",
								Name:     ovntypes.GWRouterToJoinSwitchPrefix + ovntypes.GWRouterPrefix + node2.name,
								Networks: []string{nodeLogicalRouterIfAddrV6},
							},
							&nbdb.LogicalRouter{
								Name: ovntypes.OVNClusterRouter,
								UUID: ovntypes.OVNClusterRouter + "-UUID",
							},
							&nbdb.LogicalRouter{
								Name: ovntypes.GWRouterPrefix + node1.name,
								UUID: ovntypes.GWRouterPrefix + node1.name + "-UUID",
							},
							&nbdb.LogicalRouter{
								Name: ovntypes.GWRouterPrefix + node2.name,
								UUID: ovntypes.GWRouterPrefix + node2.name + "-UUID",
								Nat:  nil,
							},
						},
					},
					&v1.NamespaceList{
						Items: []v1.Namespace{*egressNamespace},
					},
					&v1.PodList{
						Items: []v1.Pod{egressPod},
					},
				)

				fakeOvn.controller.eIPC.allocator.cache[node1.name] = &node1
				fakeOvn.controller.eIPC.allocator.cache[node2.name] = &node2

				eIP := egressipv1.EgressIP{
					ObjectMeta: newEgressIPMeta(egressIPName),
					Spec: egressipv1.EgressIPSpec{
						EgressIPs: []string{
							egressIP.String(),
						},
						PodSelector: metav1.LabelSelector{
							MatchLabels: egressPodLabel,
						},
						NamespaceSelector: metav1.LabelSelector{
							MatchLabels: map[string]string{
								"name": egressNamespace.Name,
							},
						},
					},
				}

				i, n, _ := net.ParseCIDR(podV6IP + "/23")
				n.IP = i
				fakeOvn.controller.logicalPortCache.add("", util.GetLogicalPortName(egressPod.Namespace, egressPod.Name), "", nil, []*net.IPNet{n})

				fakeOvn.controller.WatchEgressIPNamespaces()
				fakeOvn.controller.WatchEgressIPPods()
				fakeOvn.controller.WatchEgressIP()

				_, err := fakeOvn.fakeClient.EgressIPClient.K8sV1().EgressIPs().Create(context.TODO(), &eIP, metav1.CreateOptions{})
				gomega.Expect(err).NotTo(gomega.HaveOccurred())

				gomega.Eventually(getEgressIPStatusLen(eIP.Name)).Should(gomega.Equal(1))

				expectedNatLogicalPort := "k8s-node2"
				expectedDatabaseState := []libovsdbtest.TestData{
					&nbdb.LogicalRouterPolicy{
						Priority: types.EgressIPReroutePriority,
						Match:    fmt.Sprintf("ip6.src == %s", egressPod.Status.PodIP),
						Action:   nbdb.LogicalRouterPolicyActionReroute,
						Nexthops: nodeLogicalRouterIPv6,
						ExternalIDs: map[string]string{
							"name": eIP.Name,
						},
						UUID: "reroute-UUID",
					},
					&nbdb.LogicalRouter{
						Name:     ovntypes.OVNClusterRouter,
						UUID:     ovntypes.OVNClusterRouter + "-UUID",
						Policies: []string{"reroute-UUID"},
					},
					&nbdb.LogicalRouterPort{
						UUID:     ovntypes.GWRouterToJoinSwitchPrefix + ovntypes.GWRouterPrefix + node2.name + "-UUID",
						Name:     ovntypes.GWRouterToJoinSwitchPrefix + ovntypes.GWRouterPrefix + node2.name,
						Networks: []string{nodeLogicalRouterIfAddrV6},
					},
					&nbdb.NAT{
						UUID:       "egressip-nat-UUID",
						LogicalIP:  podV6IP,
						ExternalIP: egressIP.String(),
						ExternalIDs: map[string]string{
							"name": egressIPName,
						},
						Type:        nbdb.NATTypeSNAT,
						LogicalPort: &expectedNatLogicalPort,
						Options: map[string]string{
							"stateless": "false",
						},
					},
					&nbdb.LogicalRouter{
						Name: ovntypes.GWRouterPrefix + node1.name,
						UUID: ovntypes.GWRouterPrefix + node1.name + "-UUID",
					},
					&nbdb.LogicalRouter{
						Name: ovntypes.GWRouterPrefix + node2.name,
						UUID: ovntypes.GWRouterPrefix + node2.name + "-UUID",
						Nat:  []string{"egressip-nat-UUID"},
					},
				}

				gomega.Eventually(fakeOvn.nbClient).Should(libovsdbtest.HaveData(expectedDatabaseState))

				egressIPs, nodes := getEgressIPStatus(eIP.Name)
				gomega.Expect(nodes[0]).To(gomega.Equal(node2.name))
				gomega.Expect(egressIPs[0]).To(gomega.Equal(egressIP.String()))

				podUpdate := newPod(namespace, podName, node1Name, podV6IP)
				ginkgo.By("Bringing down NBDB")
				// inject transient problem, nbdb is down
				fakeOvn.controller.nbClient.Close()
				gomega.Eventually(func() bool {
					return fakeOvn.controller.nbClient.Connected()
				}).Should(gomega.BeFalse())
				_, err = fakeOvn.fakeClient.KubeClient.CoreV1().Pods(egressPod.Namespace).Update(context.TODO(), podUpdate, metav1.UpdateOptions{})
				gomega.Expect(err).ToNot(gomega.HaveOccurred())
				time.Sleep(types.OVSDBTimeout + time.Second)
				// check to see if the retry cache has an entry
				key := getNamespacedName(podUpdate.Namespace, podUpdate.Name)
				gomega.Eventually(func() *retryObjEntry {
					return fakeOvn.controller.retryEgressIPPods.getObjRetryEntry(key)
				}, inspectTimeout).ShouldNot(gomega.BeNil())
				retryEntry := fakeOvn.controller.retryEgressIPPods.getObjRetryEntry(key)
				ginkgo.By("retry entry new obj should not be nil")
				gomega.Expect(retryEntry.newObj).NotTo(gomega.BeNil())
				ginkgo.By("retry entry config should not be nil")
				gomega.Expect(retryEntry.config).NotTo(gomega.BeNil())
				connCtx, cancel := context.WithTimeout(context.Background(), types.OVSDBTimeout)
				defer cancel()
				resetNBClient(connCtx, fakeOvn.controller.nbClient)
				fakeOvn.controller.retryEgressIPPods.setRetryObjWithNoBackoff(key)
				fakeOvn.controller.retryEgressIPPods.requestRetryObjs()
				// check the cache no longer has the entry
				gomega.Eventually(func() *retryObjEntry {
					return fakeOvn.controller.retryEgressIPPods.getObjRetryEntry(key)
				}, inspectTimeout).Should(gomega.BeNil())
				gomega.Eventually(getEgressIPStatusLen(eIP.Name)).Should(gomega.Equal(1))

				return nil
			}

			err := app.Run([]string{app.Name})
			gomega.Expect(err).NotTo(gomega.HaveOccurred())
		})

		ginkgo.It("should not treat pod update if pod already had assigned IP when it got the ADD", func() {
			app.Action = func(ctx *cli.Context) error {

				egressIP := net.ParseIP("0:0:0:0:0:feff:c0a8:8e0d")

				egressPod := *newPodWithLabels(namespace, podName, node1Name, podV6IP, egressPodLabel)
				egressNamespace := newNamespace(namespace)

				node1 := setupNode(node1Name, []string{"0:0:0:0:0:feff:c0a8:8e0c/64"}, map[string]string{"0:0:0:0:0:feff:c0a8:8e32": "bogus1", "0:0:0:0:0:feff:c0a8:8e1e": "bogus2"})
				node2 := setupNode(node2Name, []string{"0:0:0:0:0:fedf:c0a8:8e0c/64"}, map[string]string{"0:0:0:0:0:feff:c0a8:8e23": "bogus3"})

				fakeOvn.startWithDBSetup(
					libovsdbtest.TestSetup{
						NBData: []libovsdbtest.TestData{
							&nbdb.LogicalRouterPort{
								UUID:     ovntypes.GWRouterToJoinSwitchPrefix + ovntypes.GWRouterPrefix + node2.name + "-UUID",
								Name:     ovntypes.GWRouterToJoinSwitchPrefix + ovntypes.GWRouterPrefix + node2.name,
								Networks: []string{nodeLogicalRouterIfAddrV6},
							},
							&nbdb.LogicalRouter{
								Name: ovntypes.OVNClusterRouter,
								UUID: ovntypes.OVNClusterRouter + "-UUID",
							},
							&nbdb.LogicalRouter{
								Name: ovntypes.GWRouterPrefix + node1.name,
								UUID: ovntypes.GWRouterPrefix + node1.name + "-UUID",
							},
							&nbdb.LogicalRouter{
								Name: ovntypes.GWRouterPrefix + node2.name,
								UUID: ovntypes.GWRouterPrefix + node2.name + "-UUID",
							},
						},
					},
					&v1.NamespaceList{
						Items: []v1.Namespace{*egressNamespace},
					},
					&v1.PodList{
						Items: []v1.Pod{egressPod},
					},
				)

				fakeOvn.controller.eIPC.allocator.cache[node1.name] = &node1
				fakeOvn.controller.eIPC.allocator.cache[node2.name] = &node2

				eIP := egressipv1.EgressIP{
					ObjectMeta: newEgressIPMeta(egressIPName),
					Spec: egressipv1.EgressIPSpec{
						EgressIPs: []string{
							egressIP.String(),
						},
						PodSelector: metav1.LabelSelector{
							MatchLabels: egressPodLabel,
						},
						NamespaceSelector: metav1.LabelSelector{
							MatchLabels: map[string]string{
								"name": egressNamespace.Name,
							},
						},
					},
				}

				i, n, _ := net.ParseCIDR(podV6IP + "/23")
				n.IP = i
				fakeOvn.controller.logicalPortCache.add("", util.GetLogicalPortName(egressPod.Namespace, egressPod.Name), "", nil, []*net.IPNet{n})

				fakeOvn.controller.WatchEgressIPNamespaces()
				fakeOvn.controller.WatchEgressIPPods()
				fakeOvn.controller.WatchEgressIP()

				_, err := fakeOvn.fakeClient.EgressIPClient.K8sV1().EgressIPs().Create(context.TODO(), &eIP, metav1.CreateOptions{})
				gomega.Expect(err).NotTo(gomega.HaveOccurred())

				gomega.Eventually(getEgressIPStatusLen(eIP.Name)).Should(gomega.Equal(1))

				expectedNatLogicalPort := "k8s-node2"
				expectedDatabaseState := []libovsdbtest.TestData{
					&nbdb.LogicalRouterPolicy{
						Priority: types.EgressIPReroutePriority,
						Match:    fmt.Sprintf("ip6.src == %s", egressPod.Status.PodIP),
						Action:   nbdb.LogicalRouterPolicyActionReroute,
						Nexthops: nodeLogicalRouterIPv6,
						ExternalIDs: map[string]string{
							"name": eIP.Name,
						},
						UUID: "reroute-UUID",
					},
					&nbdb.LogicalRouter{
						Name:     ovntypes.OVNClusterRouter,
						UUID:     ovntypes.OVNClusterRouter + "-UUID",
						Policies: []string{"reroute-UUID"},
					},
					&nbdb.LogicalRouterPort{
						UUID:     ovntypes.GWRouterToJoinSwitchPrefix + ovntypes.GWRouterPrefix + node2.name + "-UUID",
						Name:     ovntypes.GWRouterToJoinSwitchPrefix + ovntypes.GWRouterPrefix + node2.name,
						Networks: []string{nodeLogicalRouterIfAddrV6},
					},
					&nbdb.NAT{
						UUID:       "egressip-nat-UUID",
						LogicalIP:  podV6IP,
						ExternalIP: egressIP.String(),
						ExternalIDs: map[string]string{
							"name": egressIPName,
						},
						Type:        nbdb.NATTypeSNAT,
						LogicalPort: &expectedNatLogicalPort,
						Options: map[string]string{
							"stateless": "false",
						},
					},
					&nbdb.LogicalRouter{
						Name: ovntypes.GWRouterPrefix + node1.name,
						UUID: ovntypes.GWRouterPrefix + node1.name + "-UUID",
					},
					&nbdb.LogicalRouter{
						Name: ovntypes.GWRouterPrefix + node2.name,
						UUID: ovntypes.GWRouterPrefix + node2.name + "-UUID",
						Nat:  []string{"egressip-nat-UUID"},
					},
				}
				gomega.Eventually(fakeOvn.nbClient).Should(libovsdbtest.HaveData(expectedDatabaseState))

				egressIPs, nodes := getEgressIPStatus(eIP.Name)
				gomega.Expect(nodes[0]).To(gomega.Equal(node2.name))
				gomega.Expect(egressIPs[0]).To(gomega.Equal(egressIP.String()))

				podUpdate := newPodWithLabels(namespace, podName, node1Name, podV6IP, map[string]string{
					"egress": "needed",
					"some":   "update",
				})

				_, err = fakeOvn.fakeClient.KubeClient.CoreV1().Pods(egressPod.Namespace).Update(context.TODO(), podUpdate, metav1.UpdateOptions{})
				gomega.Expect(err).ToNot(gomega.HaveOccurred())
				gomega.Eventually(getEgressIPStatusLen(eIP.Name)).Should(gomega.Equal(1))

				gomega.Eventually(fakeOvn.nbClient).Should(libovsdbtest.HaveData(expectedDatabaseState))

				return nil
			}

			err := app.Run([]string{app.Name})
			gomega.Expect(err).NotTo(gomega.HaveOccurred())
		})

		ginkgo.It("should treat pod update if pod did not have an assigned IP when it got the ADD", func() {
			app.Action = func(ctx *cli.Context) error {

				egressIP := net.ParseIP("0:0:0:0:0:feff:c0a8:8e0d")

				egressPod := *newPodWithLabels(namespace, podName, node1Name, "", egressPodLabel)
				egressNamespace := newNamespace(namespace)

				node1 := setupNode(node1Name, []string{"0:0:0:0:0:feff:c0a8:8e0c/64"}, map[string]string{"0:0:0:0:0:feff:c0a8:8e32": "bogus1", "0:0:0:0:0:feff:c0a8:8e1e": "bogus2"})
				node2 := setupNode(node2Name, []string{"0:0:0:0:0:fedf:c0a8:8e0c/64"}, map[string]string{"0:0:0:0:0:feff:c0a8:8e23": "bogus3"})

				fakeOvn.startWithDBSetup(
					libovsdbtest.TestSetup{
						NBData: []libovsdbtest.TestData{
							&nbdb.LogicalRouterPort{
								UUID:     ovntypes.GWRouterToJoinSwitchPrefix + ovntypes.GWRouterPrefix + node2.name + "-UUID",
								Name:     ovntypes.GWRouterToJoinSwitchPrefix + ovntypes.GWRouterPrefix + node2.name,
								Networks: []string{nodeLogicalRouterIfAddrV6},
							},
							&nbdb.LogicalRouter{
								Name: ovntypes.OVNClusterRouter,
								UUID: ovntypes.OVNClusterRouter + "-UUID",
							},
							&nbdb.LogicalRouter{
								Name: ovntypes.GWRouterPrefix + node1.name,
								UUID: ovntypes.GWRouterPrefix + node1.name + "-UUID",
							},
							&nbdb.LogicalRouter{
								Name: ovntypes.GWRouterPrefix + node2.name,
								UUID: ovntypes.GWRouterPrefix + node2.name + "-UUID",
								Nat:  nil,
							},
						},
					},
					&v1.NamespaceList{
						Items: []v1.Namespace{*egressNamespace},
					},
					&v1.PodList{
						Items: []v1.Pod{egressPod},
					},
				)

				fakeOvn.controller.eIPC.allocator.cache[node1.name] = &node1
				fakeOvn.controller.eIPC.allocator.cache[node2.name] = &node2

				eIP := egressipv1.EgressIP{
					ObjectMeta: newEgressIPMeta(egressIPName),
					Spec: egressipv1.EgressIPSpec{
						EgressIPs: []string{
							egressIP.String(),
						},
						PodSelector: metav1.LabelSelector{
							MatchLabels: egressPodLabel,
						},
						NamespaceSelector: metav1.LabelSelector{
							MatchLabels: map[string]string{
								"name": egressNamespace.Name,
							},
						},
					},
				}

				fakeOvn.controller.WatchEgressIPNamespaces()
				fakeOvn.controller.WatchEgressIPPods()
				fakeOvn.controller.WatchEgressIP()

				_, err := fakeOvn.fakeClient.EgressIPClient.K8sV1().EgressIPs().Create(context.TODO(), &eIP, metav1.CreateOptions{})
				gomega.Expect(err).NotTo(gomega.HaveOccurred())

				gomega.Eventually(getEgressIPStatusLen(eIP.Name)).Should(gomega.Equal(1))

				egressIPs, nodes := getEgressIPStatus(eIP.Name)
				gomega.Expect(nodes[0]).To(gomega.Equal(node2.name))
				gomega.Expect(egressIPs[0]).To(gomega.Equal(egressIP.String()))

				podUpdate := newPodWithLabels(namespace, podName, node1Name, podV6IP, egressPodLabel)
				podUpdate.Annotations = map[string]string{
					"k8s.ovn.org/pod-networks": fmt.Sprintf("{\"default\":{\"ip_addresses\":[\"%s/23\"],\"mac_address\":\"0a:58:0a:83:00:0f\",\"gateway_ips\":[\"%s\"],\"ip_address\":\"%s/23\",\"gateway_ip\":\"%s\"}}", podV6IP, v6GatewayIP, podV6IP, v6GatewayIP),
				}
				i, n, _ := net.ParseCIDR(podV6IP + "/23")
				n.IP = i
				fakeOvn.controller.logicalPortCache.add("", util.GetLogicalPortName(egressPod.Namespace, egressPod.Name), "", nil, []*net.IPNet{n})

				_, err = fakeOvn.fakeClient.KubeClient.CoreV1().Pods(egressPod.Namespace).Update(context.TODO(), podUpdate, metav1.UpdateOptions{})
				gomega.Expect(err).ToNot(gomega.HaveOccurred())
				gomega.Eventually(getEgressIPStatusLen(eIP.Name)).Should(gomega.Equal(1))

				expectedNatLogicalPort := "k8s-node2"
				expectedDatabaseState := []libovsdbtest.TestData{
					&nbdb.LogicalRouterPolicy{
						Priority: types.EgressIPReroutePriority,
						Match:    fmt.Sprintf("ip6.src == %s", podV6IP),
						Action:   nbdb.LogicalRouterPolicyActionReroute,
						Nexthops: nodeLogicalRouterIPv6,
						ExternalIDs: map[string]string{
							"name": eIP.Name,
						},
						UUID: "reroute-UUID",
					},
					&nbdb.LogicalRouter{
						Name:     ovntypes.OVNClusterRouter,
						UUID:     ovntypes.OVNClusterRouter + "-UUID",
						Policies: []string{"reroute-UUID"},
					},
					&nbdb.LogicalRouterPort{
						UUID:     ovntypes.GWRouterToJoinSwitchPrefix + ovntypes.GWRouterPrefix + node2.name + "-UUID",
						Name:     ovntypes.GWRouterToJoinSwitchPrefix + ovntypes.GWRouterPrefix + node2.name,
						Networks: []string{nodeLogicalRouterIfAddrV6},
					},
					&nbdb.NAT{
						UUID:       "egressip-nat-UUID",
						LogicalIP:  podV6IP,
						ExternalIP: egressIP.String(),
						ExternalIDs: map[string]string{
							"name": egressIPName,
						},
						Type:        nbdb.NATTypeSNAT,
						LogicalPort: &expectedNatLogicalPort,
						Options: map[string]string{
							"stateless": "false",
						},
					},
					&nbdb.LogicalRouter{
						Name: ovntypes.GWRouterPrefix + node1.name,
						UUID: ovntypes.GWRouterPrefix + node1.name + "-UUID",
					},
					&nbdb.LogicalRouter{
						Name: ovntypes.GWRouterPrefix + node2.name,
						UUID: ovntypes.GWRouterPrefix + node2.name + "-UUID",
						Nat:  []string{"egressip-nat-UUID"},
					},
				}
				gomega.Eventually(fakeOvn.nbClient).Should(libovsdbtest.HaveData(expectedDatabaseState))
				return nil
			}

			err := app.Run([]string{app.Name})
			gomega.Expect(err).NotTo(gomega.HaveOccurred())
		})

		ginkgo.It("should not treat pod DELETE if pod did not have an assigned IP when it got the ADD and we receive a DELETE before the IP UPDATE", func() {
			app.Action = func(ctx *cli.Context) error {

				egressIP := net.ParseIP("0:0:0:0:0:feff:c0a8:8e0d")

				egressPod := *newPodWithLabels(namespace, podName, node1Name, "", egressPodLabel)
				egressNamespace := newNamespace(namespace)
				fakeOvn.startWithDBSetup(clusterRouterDbSetup,
					&v1.NamespaceList{
						Items: []v1.Namespace{*egressNamespace},
					},
					&v1.PodList{
						Items: []v1.Pod{egressPod},
					},
				)
				node1 := setupNode(node1Name, []string{"0:0:0:0:0:feff:c0a8:8e0c/64"}, map[string]string{"0:0:0:0:0:feff:c0a8:8e32": "bogus1", "0:0:0:0:0:feff:c0a8:8e1e": "bogus2"})
				node2 := setupNode(node2Name, []string{"0:0:0:0:0:fedf:c0a8:8e0c/64"}, map[string]string{"0:0:0:0:0:feff:c0a8:8e23": "bogus3"})

				fakeOvn.controller.eIPC.allocator.cache[node1.name] = &node1
				fakeOvn.controller.eIPC.allocator.cache[node2.name] = &node2

				eIP := egressipv1.EgressIP{
					ObjectMeta: newEgressIPMeta(egressIPName),
					Spec: egressipv1.EgressIPSpec{
						EgressIPs: []string{
							egressIP.String(),
						},
						PodSelector: metav1.LabelSelector{
							MatchLabels: egressPodLabel,
						},
						NamespaceSelector: metav1.LabelSelector{
							MatchLabels: map[string]string{
								"name": egressNamespace.Name,
							},
						},
					},
				}

				fakeOvn.controller.WatchEgressIPNamespaces()
				fakeOvn.controller.WatchEgressIPPods()
				fakeOvn.controller.WatchEgressIP()

				_, err := fakeOvn.fakeClient.EgressIPClient.K8sV1().EgressIPs().Create(context.TODO(), &eIP, metav1.CreateOptions{})
				gomega.Expect(err).NotTo(gomega.HaveOccurred())

				gomega.Eventually(getEgressIPStatusLen(eIP.Name)).Should(gomega.Equal(1))

				egressIPs, nodes := getEgressIPStatus(eIP.Name)
				gomega.Expect(nodes[0]).To(gomega.Equal(node2.name))
				gomega.Expect(egressIPs[0]).To(gomega.Equal(egressIP.String()))

				err = fakeOvn.fakeClient.KubeClient.CoreV1().Pods(egressPod.Namespace).Delete(context.TODO(), egressPod.Name, *metav1.NewDeleteOptions(0))
				gomega.Expect(err).ToNot(gomega.HaveOccurred())
				gomega.Eventually(getEgressIPStatusLen(eIP.Name)).Should(gomega.Equal(1))
				return nil
			}

			err := app.Run([]string{app.Name})
			gomega.Expect(err).NotTo(gomega.HaveOccurred())
		})
	})

	ginkgo.Context("IPv6 on namespace UPDATE", func() {

		ginkgo.It("should remove OVN pod egress setup when EgressIP is deleted", func() {
			app.Action = func(ctx *cli.Context) error {

				egressIP := net.ParseIP("0:0:0:0:0:feff:c0a8:8e0d")

				egressPod := *newPodWithLabels(namespace, podName, node1Name, podV6IP, egressPodLabel)
				egressNamespace := newNamespaceWithLabels(namespace, egressPodLabel)

				node1 := setupNode(node1Name, []string{"0:0:0:0:0:feff:c0a8:8e0c/64"}, map[string]string{"0:0:0:0:0:feff:c0a8:8e32": "bogus1", "0:0:0:0:0:feff:c0a8:8e1e": "bogus2"})
				node2 := setupNode(node2Name, []string{"0:0:0:0:0:fedf:c0a8:8e0c/64"}, map[string]string{"0:0:0:0:0:feff:c0a8:8e23": "bogus3"})

				fakeOvn.startWithDBSetup(
					libovsdbtest.TestSetup{
						NBData: []libovsdbtest.TestData{
							&nbdb.LogicalRouterPort{
								UUID:     ovntypes.GWRouterToJoinSwitchPrefix + ovntypes.GWRouterPrefix + node2.name + "-UUID",
								Name:     ovntypes.GWRouterToJoinSwitchPrefix + ovntypes.GWRouterPrefix + node2.name,
								Networks: []string{nodeLogicalRouterIfAddrV6},
							},
							&nbdb.LogicalRouter{
								Name: ovntypes.OVNClusterRouter,
								UUID: ovntypes.OVNClusterRouter + "-UUID",
							},
							&nbdb.LogicalRouter{
								Name: ovntypes.GWRouterPrefix + node1.name,
								UUID: ovntypes.GWRouterPrefix + node1.name + "-UUID",
							},
							&nbdb.LogicalRouter{
								Name: ovntypes.GWRouterPrefix + node2.name,
								UUID: ovntypes.GWRouterPrefix + node2.name + "-UUID",
								Nat:  nil,
							},
						},
					},
					&v1.NamespaceList{
						Items: []v1.Namespace{*egressNamespace},
					},
					&v1.PodList{
						Items: []v1.Pod{egressPod},
					},
				)

				fakeOvn.controller.eIPC.allocator.cache[node1.name] = &node1
				fakeOvn.controller.eIPC.allocator.cache[node2.name] = &node2

				eIP := egressipv1.EgressIP{
					ObjectMeta: newEgressIPMeta(egressIPName),
					Spec: egressipv1.EgressIPSpec{
						EgressIPs: []string{
							egressIP.String(),
						},
						PodSelector: metav1.LabelSelector{
							MatchLabels: egressPodLabel,
						},
						NamespaceSelector: metav1.LabelSelector{
							MatchLabels: egressPodLabel,
						},
					},
				}

				i, n, _ := net.ParseCIDR(podV6IP + "/23")
				n.IP = i
				fakeOvn.controller.logicalPortCache.add("", util.GetLogicalPortName(egressPod.Namespace, egressPod.Name), "", nil, []*net.IPNet{n})

				fakeOvn.controller.WatchEgressIPNamespaces()
				fakeOvn.controller.WatchEgressIPPods()
				fakeOvn.controller.WatchEgressIP()

				_, err := fakeOvn.fakeClient.EgressIPClient.K8sV1().EgressIPs().Create(context.TODO(), &eIP, metav1.CreateOptions{})
				gomega.Expect(err).NotTo(gomega.HaveOccurred())

				gomega.Eventually(getEgressIPStatusLen(eIP.Name)).Should(gomega.Equal(1))

				expectedNatLogicalPort := "k8s-node2"
				expectedDatabaseState := []libovsdbtest.TestData{
					&nbdb.LogicalRouterPolicy{
						Priority: types.EgressIPReroutePriority,
						Match:    fmt.Sprintf("ip6.src == %s", egressPod.Status.PodIP),
						Action:   nbdb.LogicalRouterPolicyActionReroute,
						Nexthops: nodeLogicalRouterIPv6,
						ExternalIDs: map[string]string{
							"name": eIP.Name,
						},
						UUID: "reroute-UUID",
					},
					&nbdb.LogicalRouter{
						Name:     ovntypes.OVNClusterRouter,
						UUID:     ovntypes.OVNClusterRouter + "-UUID",
						Policies: []string{"reroute-UUID"},
					},
					&nbdb.LogicalRouterPort{
						UUID:     ovntypes.GWRouterToJoinSwitchPrefix + ovntypes.GWRouterPrefix + node2.name + "-UUID",
						Name:     ovntypes.GWRouterToJoinSwitchPrefix + ovntypes.GWRouterPrefix + node2.name,
						Networks: []string{nodeLogicalRouterIfAddrV6},
					},
					&nbdb.NAT{
						UUID:       "egressip-nat-UUID",
						LogicalIP:  podV6IP,
						ExternalIP: egressIP.String(),
						ExternalIDs: map[string]string{
							"name": egressIPName,
						},
						Type:        nbdb.NATTypeSNAT,
						LogicalPort: &expectedNatLogicalPort,
						Options: map[string]string{
							"stateless": "false",
						},
					},
					&nbdb.LogicalRouter{
						Name: ovntypes.GWRouterPrefix + node1.name,
						UUID: ovntypes.GWRouterPrefix + node1.name + "-UUID",
					},
					&nbdb.LogicalRouter{
						Name: ovntypes.GWRouterPrefix + node2.name,
						UUID: ovntypes.GWRouterPrefix + node2.name + "-UUID",
						Nat:  []string{"egressip-nat-UUID"},
					},
				}
				gomega.Eventually(fakeOvn.nbClient).Should(libovsdbtest.HaveData(expectedDatabaseState))

				egressIPs, nodes := getEgressIPStatus(eIP.Name)
				gomega.Expect(nodes[0]).To(gomega.Equal(node2.name))
				gomega.Expect(egressIPs[0]).To(gomega.Equal(egressIP.String()))

				err = fakeOvn.fakeClient.EgressIPClient.K8sV1().EgressIPs().Delete(context.TODO(), eIP.Name, metav1.DeleteOptions{})
				gomega.Expect(err).NotTo(gomega.HaveOccurred())

				expectedDatabaseState = []libovsdbtest.TestData{
					&nbdb.LogicalRouter{
						Name: ovntypes.OVNClusterRouter,
						UUID: ovntypes.OVNClusterRouter + "-UUID",
					},
					&nbdb.LogicalRouterPort{
						UUID:     ovntypes.GWRouterToJoinSwitchPrefix + ovntypes.GWRouterPrefix + node2.name + "-UUID",
						Name:     ovntypes.GWRouterToJoinSwitchPrefix + ovntypes.GWRouterPrefix + node2.name,
						Networks: []string{nodeLogicalRouterIfAddrV6},
					},
					&nbdb.LogicalRouter{
						Name: ovntypes.GWRouterPrefix + node1.name,
						UUID: ovntypes.GWRouterPrefix + node1.name + "-UUID",
					},
					&nbdb.LogicalRouter{
						Name: ovntypes.GWRouterPrefix + node2.name,
						UUID: ovntypes.GWRouterPrefix + node2.name + "-UUID",
						Nat:  nil,
					},
				}
				gomega.Eventually(fakeOvn.nbClient).Should(libovsdbtest.HaveData(expectedDatabaseState))
				return nil
			}

			err := app.Run([]string{app.Name})
			gomega.Expect(err).NotTo(gomega.HaveOccurred())
		})

		ginkgo.It("egressIP retry should remove OVN pod egress setup when EgressIP is deleted", func() {
			app.Action = func(ctx *cli.Context) error {

				egressIP := net.ParseIP("0:0:0:0:0:feff:c0a8:8e0d")

				egressPod := *newPodWithLabels(namespace, podName, node1Name, podV6IP, egressPodLabel)
				egressNamespace := newNamespaceWithLabels(namespace, egressPodLabel)

				node1 := setupNode(node1Name, []string{"0:0:0:0:0:feff:c0a8:8e0c/64"}, map[string]string{"0:0:0:0:0:feff:c0a8:8e32": "bogus1", "0:0:0:0:0:feff:c0a8:8e1e": "bogus2"})
				node2 := setupNode(node2Name, []string{"0:0:0:0:0:fedf:c0a8:8e0c/64"}, map[string]string{"0:0:0:0:0:feff:c0a8:8e23": "bogus3"})

				fakeOvn.startWithDBSetup(
					libovsdbtest.TestSetup{
						NBData: []libovsdbtest.TestData{
							&nbdb.LogicalRouterPort{
								UUID:     ovntypes.GWRouterToJoinSwitchPrefix + ovntypes.GWRouterPrefix + node2.name + "-UUID",
								Name:     ovntypes.GWRouterToJoinSwitchPrefix + ovntypes.GWRouterPrefix + node2.name,
								Networks: []string{nodeLogicalRouterIfAddrV6},
							},
							&nbdb.LogicalRouter{
								Name: ovntypes.OVNClusterRouter,
								UUID: ovntypes.OVNClusterRouter + "-UUID",
							},
							&nbdb.LogicalRouter{
								Name: ovntypes.GWRouterPrefix + node1.name,
								UUID: ovntypes.GWRouterPrefix + node1.name + "-UUID",
							},
							&nbdb.LogicalRouter{
								Name: ovntypes.GWRouterPrefix + node2.name,
								UUID: ovntypes.GWRouterPrefix + node2.name + "-UUID",
								Nat:  nil,
							},
						},
					},
					&v1.NamespaceList{
						Items: []v1.Namespace{*egressNamespace},
					},
					&v1.PodList{
						Items: []v1.Pod{egressPod},
					},
				)

				fakeOvn.controller.eIPC.allocator.cache[node1.name] = &node1
				fakeOvn.controller.eIPC.allocator.cache[node2.name] = &node2

				eIP := egressipv1.EgressIP{
					ObjectMeta: newEgressIPMeta(egressIPName),
					Spec: egressipv1.EgressIPSpec{
						EgressIPs: []string{
							egressIP.String(),
						},
						PodSelector: metav1.LabelSelector{
							MatchLabels: egressPodLabel,
						},
						NamespaceSelector: metav1.LabelSelector{
							MatchLabels: egressPodLabel,
						},
					},
				}

				i, n, _ := net.ParseCIDR(podV6IP + "/23")
				n.IP = i
				fakeOvn.controller.logicalPortCache.add("", util.GetLogicalPortName(egressPod.Namespace, egressPod.Name), "", nil, []*net.IPNet{n})

				fakeOvn.controller.WatchEgressIPNamespaces()
				fakeOvn.controller.WatchEgressIPPods()
				fakeOvn.controller.WatchEgressIP()

				ginkgo.By("Bringing down NBDB")
				// inject transient problem, nbdb is down
				fakeOvn.controller.nbClient.Close()
				gomega.Eventually(func() bool {
					return fakeOvn.controller.nbClient.Connected()
				}).Should(gomega.BeFalse())

				_, err := fakeOvn.fakeClient.EgressIPClient.K8sV1().EgressIPs().Create(context.TODO(), &eIP, metav1.CreateOptions{})
				gomega.Expect(err).NotTo(gomega.HaveOccurred())
				// sleep long enough for TransactWithRetry to fail, causing egressnode operations to fail
				time.Sleep(types.OVSDBTimeout + time.Second)
				// check to see if the retry cache has an entry
				key := eIP.Name
				gomega.Eventually(func() *retryObjEntry {
					return fakeOvn.controller.retryEgressIPs.getObjRetryEntry(key)
				}, inspectTimeout).ShouldNot(gomega.BeNil())
				connCtx, cancel := context.WithTimeout(context.Background(), types.OVSDBTimeout)
				defer cancel()
				resetNBClient(connCtx, fakeOvn.controller.nbClient)
				fakeOvn.controller.retryPods.setRetryObjWithNoBackoff(key)
				fakeOvn.controller.retryEgressIPs.requestRetryObjs()
				// check the cache no longer has the entry
				gomega.Eventually(func() *retryObjEntry {
					return fakeOvn.controller.retryEgressIPs.getObjRetryEntry(key)
				}, inspectTimeout).Should(gomega.BeNil())
				gomega.Eventually(getEgressIPStatusLen(eIP.Name)).Should(gomega.Equal(1))

				expectedNatLogicalPort := "k8s-node2"
				expectedDatabaseState := []libovsdbtest.TestData{
					&nbdb.LogicalRouterPolicy{
						Priority: types.EgressIPReroutePriority,
						Match:    fmt.Sprintf("ip6.src == %s", egressPod.Status.PodIP),
						Action:   nbdb.LogicalRouterPolicyActionReroute,
						Nexthops: nodeLogicalRouterIPv6,
						ExternalIDs: map[string]string{
							"name": eIP.Name,
						},
						UUID: "reroute-UUID",
					},
					&nbdb.LogicalRouter{
						Name:     ovntypes.OVNClusterRouter,
						UUID:     ovntypes.OVNClusterRouter + "-UUID",
						Policies: []string{"reroute-UUID"},
					},
					&nbdb.LogicalRouterPort{
						UUID:     ovntypes.GWRouterToJoinSwitchPrefix + ovntypes.GWRouterPrefix + node2.name + "-UUID",
						Name:     ovntypes.GWRouterToJoinSwitchPrefix + ovntypes.GWRouterPrefix + node2.name,
						Networks: []string{nodeLogicalRouterIfAddrV6},
					},
					&nbdb.NAT{
						UUID:       "egressip-nat-UUID",
						LogicalIP:  podV6IP,
						ExternalIP: egressIP.String(),
						ExternalIDs: map[string]string{
							"name": egressIPName,
						},
						Type:        nbdb.NATTypeSNAT,
						LogicalPort: &expectedNatLogicalPort,
						Options: map[string]string{
							"stateless": "false",
						},
					},
					&nbdb.LogicalRouter{
						Name: ovntypes.GWRouterPrefix + node1.name,
						UUID: ovntypes.GWRouterPrefix + node1.name + "-UUID",
					},
					&nbdb.LogicalRouter{
						Name: ovntypes.GWRouterPrefix + node2.name,
						UUID: ovntypes.GWRouterPrefix + node2.name + "-UUID",
						Nat:  []string{"egressip-nat-UUID"},
					},
				}
				gomega.Eventually(fakeOvn.nbClient).Should(libovsdbtest.HaveData(expectedDatabaseState))

				egressIPs, nodes := getEgressIPStatus(eIP.Name)
				gomega.Expect(nodes[0]).To(gomega.Equal(node2.name))
				gomega.Expect(egressIPs[0]).To(gomega.Equal(egressIP.String()))

				err = fakeOvn.fakeClient.EgressIPClient.K8sV1().EgressIPs().Delete(context.TODO(), eIP.Name, metav1.DeleteOptions{})
				gomega.Expect(err).NotTo(gomega.HaveOccurred())

				expectedDatabaseState = []libovsdbtest.TestData{
					&nbdb.LogicalRouter{
						Name: ovntypes.OVNClusterRouter,
						UUID: ovntypes.OVNClusterRouter + "-UUID",
					},
					&nbdb.LogicalRouterPort{
						UUID:     ovntypes.GWRouterToJoinSwitchPrefix + ovntypes.GWRouterPrefix + node2.name + "-UUID",
						Name:     ovntypes.GWRouterToJoinSwitchPrefix + ovntypes.GWRouterPrefix + node2.name,
						Networks: []string{nodeLogicalRouterIfAddrV6},
					},
					&nbdb.LogicalRouter{
						Name: ovntypes.GWRouterPrefix + node1.name,
						UUID: ovntypes.GWRouterPrefix + node1.name + "-UUID",
					},
					&nbdb.LogicalRouter{
						Name: ovntypes.GWRouterPrefix + node2.name,
						UUID: ovntypes.GWRouterPrefix + node2.name + "-UUID",
						Nat:  nil,
					},
				}
				gomega.Eventually(fakeOvn.nbClient).Should(libovsdbtest.HaveData(expectedDatabaseState))
				return nil
			}

			err := app.Run([]string{app.Name})
			gomega.Expect(err).NotTo(gomega.HaveOccurred())
		})

		ginkgo.It("should remove OVN pod egress setup when EgressIP stops matching", func() {
			app.Action = func(ctx *cli.Context) error {

				egressIP := net.ParseIP("0:0:0:0:0:feff:c0a8:8e0d")

				egressPod := *newPodWithLabels(namespace, podName, node1Name, podV6IP, egressPodLabel)
				egressNamespace := newNamespaceWithLabels(namespace, egressPodLabel)

				node1 := setupNode(node1Name, []string{"0:0:0:0:0:feff:c0a8:8e0c/64"}, map[string]string{"0:0:0:0:0:feff:c0a8:8e32": "bogus1", "0:0:0:0:0:feff:c0a8:8e1e": "bogus2"})
				node2 := setupNode(node2Name, []string{"0:0:0:0:0:fedf:c0a8:8e0c/64"}, map[string]string{"0:0:0:0:0:feff:c0a8:8e23": "bogus3"})

				fakeOvn.startWithDBSetup(
					libovsdbtest.TestSetup{
						NBData: []libovsdbtest.TestData{
							&nbdb.LogicalRouterPort{
								UUID:     ovntypes.GWRouterToJoinSwitchPrefix + ovntypes.GWRouterPrefix + node2.name + "-UUID",
								Name:     ovntypes.GWRouterToJoinSwitchPrefix + ovntypes.GWRouterPrefix + node2.name,
								Networks: []string{nodeLogicalRouterIfAddrV6},
							},
							&nbdb.LogicalRouter{
								Name: ovntypes.OVNClusterRouter,
								UUID: ovntypes.OVNClusterRouter + "-UUID",
							},
							&nbdb.LogicalRouter{
								Name: ovntypes.GWRouterPrefix + node1.name,
								UUID: ovntypes.GWRouterPrefix + node1.name + "-UUID",
							},
							&nbdb.LogicalRouter{
								Name: ovntypes.GWRouterPrefix + node2.name,
								UUID: ovntypes.GWRouterPrefix + node2.name + "-UUID",
								Nat:  nil,
							},
						},
					},
					&v1.NamespaceList{
						Items: []v1.Namespace{*egressNamespace},
					},
					&v1.PodList{
						Items: []v1.Pod{egressPod},
					},
				)

				i, n, _ := net.ParseCIDR(podV6IP + "/23")
				n.IP = i
				fakeOvn.controller.logicalPortCache.add("", util.GetLogicalPortName(egressPod.Namespace, egressPod.Name), "", nil, []*net.IPNet{n})
				fakeOvn.controller.eIPC.allocator.cache[node1.name] = &node1
				fakeOvn.controller.eIPC.allocator.cache[node2.name] = &node2

				eIP := egressipv1.EgressIP{
					ObjectMeta: newEgressIPMeta(egressIPName),
					Spec: egressipv1.EgressIPSpec{
						EgressIPs: []string{
							egressIP.String(),
						},
						PodSelector: metav1.LabelSelector{
							MatchLabels: egressPodLabel,
						},
						NamespaceSelector: metav1.LabelSelector{
							MatchLabels: egressPodLabel,
						},
					},
				}

				fakeOvn.controller.WatchEgressIPNamespaces()
				fakeOvn.controller.WatchEgressIPPods()
				fakeOvn.controller.WatchEgressIP()

				_, err := fakeOvn.fakeClient.EgressIPClient.K8sV1().EgressIPs().Create(context.TODO(), &eIP, metav1.CreateOptions{})
				gomega.Expect(err).NotTo(gomega.HaveOccurred())

				gomega.Eventually(getEgressIPStatusLen(eIP.Name)).Should(gomega.Equal(1))

				expectedNatLogicalPort := "k8s-node2"
				expectedDatabaseState := []libovsdbtest.TestData{
					&nbdb.LogicalRouterPolicy{
						Priority: types.EgressIPReroutePriority,
						Match:    fmt.Sprintf("ip6.src == %s", egressPod.Status.PodIP),
						Action:   nbdb.LogicalRouterPolicyActionReroute,
						Nexthops: nodeLogicalRouterIPv6,
						ExternalIDs: map[string]string{
							"name": eIP.Name,
						},
						UUID: "reroute-UUID",
					},
					&nbdb.LogicalRouter{
						Name:     ovntypes.OVNClusterRouter,
						UUID:     ovntypes.OVNClusterRouter + "-UUID",
						Policies: []string{"reroute-UUID"},
					},
					&nbdb.LogicalRouterPort{
						UUID:     ovntypes.GWRouterToJoinSwitchPrefix + ovntypes.GWRouterPrefix + node2.name + "-UUID",
						Name:     ovntypes.GWRouterToJoinSwitchPrefix + ovntypes.GWRouterPrefix + node2.name,
						Networks: []string{nodeLogicalRouterIfAddrV6},
					},
					&nbdb.NAT{
						UUID:       "egressip-nat-UUID",
						LogicalIP:  podV6IP,
						ExternalIP: egressIP.String(),
						ExternalIDs: map[string]string{
							"name": egressIPName,
						},
						Type:        nbdb.NATTypeSNAT,
						LogicalPort: &expectedNatLogicalPort,
						Options: map[string]string{
							"stateless": "false",
						},
					},
					&nbdb.LogicalRouter{
						Name: ovntypes.GWRouterPrefix + node1.name,
						UUID: ovntypes.GWRouterPrefix + node1.name + "-UUID",
					},
					&nbdb.LogicalRouter{
						Name: ovntypes.GWRouterPrefix + node2.name,
						UUID: ovntypes.GWRouterPrefix + node2.name + "-UUID",
						Nat:  []string{"egressip-nat-UUID"},
					},
				}
				gomega.Eventually(fakeOvn.nbClient).Should(libovsdbtest.HaveData(expectedDatabaseState))

				egressIPs, nodes := getEgressIPStatus(eIP.Name)
				gomega.Expect(nodes[0]).To(gomega.Equal(node2.name))
				gomega.Expect(egressIPs[0]).To(gomega.Equal(egressIP.String()))

				namespaceUpdate := newNamespace(namespace)

				_, err = fakeOvn.fakeClient.KubeClient.CoreV1().Namespaces().Update(context.TODO(), namespaceUpdate, metav1.UpdateOptions{})
				gomega.Expect(err).ToNot(gomega.HaveOccurred())
				gomega.Eventually(getEgressIPStatusLen(eIP.Name)).Should(gomega.Equal(1))

				expectedDatabaseState = []libovsdbtest.TestData{
					&nbdb.LogicalRouter{
						Name: ovntypes.OVNClusterRouter,
						UUID: ovntypes.OVNClusterRouter + "-UUID",
					},
					&nbdb.LogicalRouterPort{
						UUID:     ovntypes.GWRouterToJoinSwitchPrefix + ovntypes.GWRouterPrefix + node2.name + "-UUID",
						Name:     ovntypes.GWRouterToJoinSwitchPrefix + ovntypes.GWRouterPrefix + node2.name,
						Networks: []string{nodeLogicalRouterIfAddrV6},
					},
					&nbdb.LogicalRouter{
						Name: ovntypes.GWRouterPrefix + node1.name,
						UUID: ovntypes.GWRouterPrefix + node1.name + "-UUID",
					},
					&nbdb.LogicalRouter{
						Name: ovntypes.GWRouterPrefix + node2.name,
						UUID: ovntypes.GWRouterPrefix + node2.name + "-UUID",
						Nat:  nil,
					},
				}
				gomega.Eventually(fakeOvn.nbClient).Should(libovsdbtest.HaveData(expectedDatabaseState))
				return nil
			}

			err := app.Run([]string{app.Name})
			gomega.Expect(err).NotTo(gomega.HaveOccurred())
		})

		ginkgo.It("should not remove OVN pod egress setup when EgressIP stops matching, but pod never had any IP to begin with", func() {
			app.Action = func(ctx *cli.Context) error {

				egressIP := net.ParseIP("0:0:0:0:0:feff:c0a8:8e0d")

				egressPod := *newPodWithLabels(namespace, podName, node1Name, "", egressPodLabel)
				egressNamespace := newNamespaceWithLabels(namespace, egressPodLabel)
				fakeOvn.startWithDBSetup(clusterRouterDbSetup,
					&v1.NamespaceList{
						Items: []v1.Namespace{*egressNamespace},
					},
					&v1.PodList{
						Items: []v1.Pod{egressPod},
					},
				)

				node1 := setupNode(node1Name, []string{"0:0:0:0:0:feff:c0a8:8e0c/64"}, map[string]string{"0:0:0:0:0:feff:c0a8:8e32": "bogus1", "0:0:0:0:0:feff:c0a8:8e1e": "bogus2"})
				node2 := setupNode(node2Name, []string{"0:0:0:0:0:fedf:c0a8:8e0c/64"}, map[string]string{"0:0:0:0:0:feff:c0a8:8e23": "bogus3"})

				fakeOvn.controller.eIPC.allocator.cache[node1.name] = &node1
				fakeOvn.controller.eIPC.allocator.cache[node2.name] = &node2

				eIP := egressipv1.EgressIP{
					ObjectMeta: newEgressIPMeta("egressip"),
					Spec: egressipv1.EgressIPSpec{
						EgressIPs: []string{
							egressIP.String(),
						},
						PodSelector: metav1.LabelSelector{
							MatchLabels: egressPodLabel,
						},
						NamespaceSelector: metav1.LabelSelector{
							MatchLabels: egressPodLabel,
						},
					},
				}

				fakeOvn.controller.WatchEgressIPNamespaces()
				fakeOvn.controller.WatchEgressIPPods()
				fakeOvn.controller.WatchEgressIP()

				_, err := fakeOvn.fakeClient.EgressIPClient.K8sV1().EgressIPs().Create(context.TODO(), &eIP, metav1.CreateOptions{})
				gomega.Expect(err).NotTo(gomega.HaveOccurred())

				gomega.Eventually(getEgressIPStatusLen(eIP.Name)).Should(gomega.Equal(1))

				egressIPs, nodes := getEgressIPStatus(eIP.Name)
				gomega.Expect(nodes[0]).To(gomega.Equal(node2.name))
				gomega.Expect(egressIPs[0]).To(gomega.Equal(egressIP.String()))

				namespaceUpdate := newNamespace(namespace)

				_, err = fakeOvn.fakeClient.KubeClient.CoreV1().Namespaces().Update(context.TODO(), namespaceUpdate, metav1.UpdateOptions{})
				gomega.Expect(err).ToNot(gomega.HaveOccurred())
				gomega.Eventually(getEgressIPStatusLen(eIP.Name)).Should(gomega.Equal(1))
				return nil
			}

			err := app.Run([]string{app.Name})
			gomega.Expect(err).NotTo(gomega.HaveOccurred())
		})
	})
	ginkgo.Context("on EgressIP UPDATE", func() {

		ginkgo.It("should update OVN on EgressIP .spec.egressips change", func() {
			app.Action = func(ctx *cli.Context) error {

				egressIP1 := "192.168.126.101"
				egressIP2 := "192.168.126.102"
				egressIP3 := "192.168.126.103"
				node1IPv4 := "192.168.126.202/24"
				node2IPv4 := "192.168.126.51/24"

				egressPod := *newPodWithLabels(namespace, podName, node1Name, podV4IP, egressPodLabel)
				egressNamespace := newNamespace(namespace)

				node1 := v1.Node{
					ObjectMeta: metav1.ObjectMeta{
						Name: node1Name,
						Annotations: map[string]string{
							"k8s.ovn.org/node-primary-ifaddr": fmt.Sprintf("{\"ipv4\": \"%s\", \"ipv6\": \"%s\"}", node1IPv4, ""),
							"k8s.ovn.org/node-subnets":        fmt.Sprintf("{\"default\":\"%s\"}", v4NodeSubnet),
						},
						Labels: map[string]string{
							"k8s.ovn.org/egress-assignable": "",
						},
					},
					Status: v1.NodeStatus{
						Conditions: []v1.NodeCondition{
							{
								Type:   v1.NodeReady,
								Status: v1.ConditionTrue,
							},
						},
					},
				}
				node2 := v1.Node{
					ObjectMeta: metav1.ObjectMeta{
						Name: node2Name,
						Annotations: map[string]string{
							"k8s.ovn.org/node-primary-ifaddr": fmt.Sprintf("{\"ipv4\": \"%s\", \"ipv6\": \"%s\"}", node2IPv4, ""),
							"k8s.ovn.org/node-subnets":        fmt.Sprintf("{\"default\":\"%s\"}", v4NodeSubnet),
						},
						Labels: map[string]string{
							"k8s.ovn.org/egress-assignable": "",
						},
					},
					Status: v1.NodeStatus{
						Conditions: []v1.NodeCondition{
							{
								Type:   v1.NodeReady,
								Status: v1.ConditionTrue,
							},
						},
					},
				}

				eIP := egressipv1.EgressIP{
					ObjectMeta: newEgressIPMeta(egressIPName),
					Spec: egressipv1.EgressIPSpec{
						EgressIPs: []string{egressIP1, egressIP2},
						PodSelector: metav1.LabelSelector{
							MatchLabels: egressPodLabel,
						},
						NamespaceSelector: metav1.LabelSelector{
							MatchLabels: map[string]string{
								"name": egressNamespace.Name,
							},
						},
					},
					Status: egressipv1.EgressIPStatus{
						Items: []egressipv1.EgressIPStatusItem{},
					},
				}

				fakeOvn.startWithDBSetup(
					libovsdbtest.TestSetup{
						NBData: []libovsdbtest.TestData{
							&nbdb.LogicalRouterPort{
								UUID:     ovntypes.GWRouterToJoinSwitchPrefix + ovntypes.GWRouterPrefix + node2.Name + "-UUID",
								Name:     ovntypes.GWRouterToJoinSwitchPrefix + ovntypes.GWRouterPrefix + node2.Name,
								Networks: []string{"100.64.0.3/29"},
							},
							&nbdb.LogicalRouterPort{
								UUID:     ovntypes.GWRouterToJoinSwitchPrefix + ovntypes.GWRouterPrefix + node1.Name + "-UUID",
								Name:     ovntypes.GWRouterToJoinSwitchPrefix + ovntypes.GWRouterPrefix + node1.Name,
								Networks: []string{"100.64.0.2/29"},
							},
							&nbdb.LogicalRouter{
								Name: ovntypes.OVNClusterRouter,
								UUID: ovntypes.OVNClusterRouter + "-UUID",
							},
							&nbdb.LogicalRouter{
								Name: ovntypes.GWRouterPrefix + node1.Name,
								UUID: ovntypes.GWRouterPrefix + node1.Name + "-UUID",
							},
							&nbdb.LogicalRouter{
								Name: ovntypes.GWRouterPrefix + node2.Name,
								UUID: ovntypes.GWRouterPrefix + node2.Name + "-UUID",
							},
							&nbdb.LogicalSwitchPort{
								UUID: types.EXTSwitchToGWRouterPrefix + types.GWRouterPrefix + node1Name + "UUID",
								Name: types.EXTSwitchToGWRouterPrefix + types.GWRouterPrefix + node1Name,
								Type: "router",
								Options: map[string]string{
									"router-port": types.GWRouterToExtSwitchPrefix + "GR_" + node1Name,
								},
							},
							&nbdb.LogicalSwitchPort{
								UUID: types.EXTSwitchToGWRouterPrefix + types.GWRouterPrefix + node2Name + "UUID",
								Name: types.EXTSwitchToGWRouterPrefix + types.GWRouterPrefix + node2Name,
								Type: "router",
								Options: map[string]string{
									"router-port": types.GWRouterToExtSwitchPrefix + "GR_" + node2Name,
								},
							},
						},
					},
					&v1.NodeList{
						Items: []v1.Node{node1, node2},
					},
					&v1.NamespaceList{
						Items: []v1.Namespace{*egressNamespace},
					},
					&v1.PodList{
						Items: []v1.Pod{egressPod},
					})

				i, n, _ := net.ParseCIDR(podV4IP + "/23")
				n.IP = i
				fakeOvn.controller.logicalPortCache.add("", util.GetLogicalPortName(egressPod.Namespace, egressPod.Name), "", nil, []*net.IPNet{n})

				fakeOvn.controller.WatchEgressIPNamespaces()
				fakeOvn.controller.WatchEgressIPPods()
				fakeOvn.controller.WatchEgressNodes()
				fakeOvn.controller.WatchEgressIP()

				_, err := fakeOvn.fakeClient.EgressIPClient.K8sV1().EgressIPs().Create(context.TODO(), &eIP, metav1.CreateOptions{})
				gomega.Expect(err).NotTo(gomega.HaveOccurred())

				gomega.Eventually(getEgressIPStatusLen(eIP.Name)).Should(gomega.Equal(2))
				egressIPs, nodes := getEgressIPStatus(eIP.Name)
				assignmentNode1, assignmentNode2 := nodes[0], nodes[1]
				assignedEgressIP1, assignedEgressIP2 := egressIPs[0], egressIPs[1]

				expectedNatLogicalPort1 := fmt.Sprintf("k8s-%s", assignmentNode1)
				expectedNatLogicalPort2 := fmt.Sprintf("k8s-%s", assignmentNode2)
				expectedDatabaseState := []libovsdbtest.TestData{
					&nbdb.LogicalRouterPolicy{
						Priority: types.DefaultNoRereoutePriority,
						Match:    "ip4.src == 10.128.0.0/14 && ip4.dst == 10.128.0.0/14",
						Action:   nbdb.LogicalRouterPolicyActionAllow,
						UUID:     "default-no-reroute-UUID",
					},
					&nbdb.LogicalRouterPolicy{
						Priority: types.DefaultNoRereoutePriority,
						Match:    fmt.Sprintf("ip4.src == 10.128.0.0/14 && ip4.dst == %s", config.Gateway.V4JoinSubnet),
						Action:   nbdb.LogicalRouterPolicyActionAllow,
						UUID:     "no-reroute-service-UUID",
					},
					&nbdb.LogicalRouterPolicy{
						Priority: types.EgressIPReroutePriority,
						Match:    fmt.Sprintf("ip4.src == %s", egressPod.Status.PodIP),
						Action:   nbdb.LogicalRouterPolicyActionReroute,
						Nexthops: []string{"100.64.0.2", "100.64.0.3"},
						ExternalIDs: map[string]string{
							"name": eIP.Name,
						},
						UUID: "reroute-UUID",
					},
					&nbdb.NAT{
						UUID:       "egressip-nat-1-UUID",
						LogicalIP:  podV4IP,
						ExternalIP: assignedEgressIP1,
						ExternalIDs: map[string]string{
							"name": egressIPName,
						},
						Type:        nbdb.NATTypeSNAT,
						LogicalPort: &expectedNatLogicalPort1,
						Options: map[string]string{
							"stateless": "false",
						},
					},
					&nbdb.NAT{
						UUID:       "egressip-nat-2-UUID",
						LogicalIP:  podV4IP,
						ExternalIP: assignedEgressIP2,
						ExternalIDs: map[string]string{
							"name": egressIPName,
						},
						Type:        nbdb.NATTypeSNAT,
						LogicalPort: &expectedNatLogicalPort2,
						Options: map[string]string{
							"stateless": "false",
						},
					},
					&nbdb.LogicalRouter{
						Name: ovntypes.GWRouterPrefix + assignmentNode1,
						UUID: ovntypes.GWRouterPrefix + assignmentNode1 + "-UUID",
						Nat:  []string{"egressip-nat-1-UUID"},
					},
					&nbdb.LogicalRouter{
						Name: ovntypes.GWRouterPrefix + assignmentNode2,
						UUID: ovntypes.GWRouterPrefix + assignmentNode2 + "-UUID",
						Nat:  []string{"egressip-nat-2-UUID"},
					},
					&nbdb.LogicalRouter{
						Name:     ovntypes.OVNClusterRouter,
						UUID:     ovntypes.OVNClusterRouter + "-UUID",
						Policies: []string{"reroute-UUID", "default-no-reroute-UUID", "no-reroute-service-UUID"},
					},
					&nbdb.LogicalRouterPort{
						UUID:     ovntypes.GWRouterToJoinSwitchPrefix + ovntypes.GWRouterPrefix + node2.Name + "-UUID",
						Name:     ovntypes.GWRouterToJoinSwitchPrefix + ovntypes.GWRouterPrefix + node2.Name,
						Networks: []string{"100.64.0.3/29"},
					},
					&nbdb.LogicalRouterPort{
						UUID:     ovntypes.GWRouterToJoinSwitchPrefix + ovntypes.GWRouterPrefix + node1.Name + "-UUID",
						Name:     ovntypes.GWRouterToJoinSwitchPrefix + ovntypes.GWRouterPrefix + node1.Name,
						Networks: []string{"100.64.0.2/29"},
					},
					&nbdb.LogicalSwitchPort{
						UUID: types.EXTSwitchToGWRouterPrefix + types.GWRouterPrefix + node1Name + "UUID",
						Name: types.EXTSwitchToGWRouterPrefix + types.GWRouterPrefix + node1Name,
						Type: "router",
						Options: map[string]string{
							"router-port":               types.GWRouterToExtSwitchPrefix + "GR_" + node1Name,
							"nat-addresses":             "router",
							"exclude-lb-vips-from-garp": "true",
						},
					},
					&nbdb.LogicalSwitchPort{
						UUID: types.EXTSwitchToGWRouterPrefix + types.GWRouterPrefix + node2Name + "UUID",
						Name: types.EXTSwitchToGWRouterPrefix + types.GWRouterPrefix + node2Name,
						Type: "router",
						Options: map[string]string{
							"router-port":               types.GWRouterToExtSwitchPrefix + "GR_" + node2Name,
							"nat-addresses":             "router",
							"exclude-lb-vips-from-garp": "true",
						},
					},
				}
				gomega.Eventually(fakeOvn.nbClient).Should(libovsdbtest.HaveData(expectedDatabaseState))

				latest, err := fakeOvn.fakeClient.EgressIPClient.K8sV1().EgressIPs().Get(context.TODO(), eIP.Name, metav1.GetOptions{})
				gomega.Expect(err).NotTo(gomega.HaveOccurred())
				latest.Spec.EgressIPs = []string{egressIP3, egressIP2}
				_, err = fakeOvn.fakeClient.EgressIPClient.K8sV1().EgressIPs().Update(context.TODO(), latest, metav1.UpdateOptions{})
				gomega.Expect(err).NotTo(gomega.HaveOccurred())

				gomega.Eventually(func() []string {
					egressIPs, _ = getEgressIPStatus(eIP.Name)
					return egressIPs
				}).Should(gomega.ConsistOf(egressIP3, egressIP2))

				egressIPs, nodes = getEgressIPStatus(eIP.Name)
				assignmentNode1, assignmentNode2 = nodes[0], nodes[1]
				assignedEgressIP1, assignedEgressIP2 = egressIPs[0], egressIPs[1]

				expectedNatLogicalPort1 = fmt.Sprintf("k8s-%s", assignmentNode1)
				expectedNatLogicalPort2 = fmt.Sprintf("k8s-%s", assignmentNode2)
				expectedDatabaseState = []libovsdbtest.TestData{
					&nbdb.LogicalRouterPolicy{
						Priority: types.DefaultNoRereoutePriority,
						Match:    "ip4.src == 10.128.0.0/14 && ip4.dst == 10.128.0.0/14",
						Action:   nbdb.LogicalRouterPolicyActionAllow,
						UUID:     "default-no-reroute-UUID",
					},
					&nbdb.LogicalRouterPolicy{
						Priority: types.DefaultNoRereoutePriority,
						Match:    fmt.Sprintf("ip4.src == 10.128.0.0/14 && ip4.dst == %s", config.Gateway.V4JoinSubnet),
						Action:   nbdb.LogicalRouterPolicyActionAllow,
						UUID:     "no-reroute-service-UUID",
					},
					&nbdb.LogicalRouterPolicy{
						Priority: types.EgressIPReroutePriority,
						Match:    fmt.Sprintf("ip4.src == %s", egressPod.Status.PodIP),
						Action:   nbdb.LogicalRouterPolicyActionReroute,
						Nexthops: []string{"100.64.0.2", "100.64.0.3"},
						ExternalIDs: map[string]string{
							"name": eIP.Name,
						},
						UUID: "reroute-UUID",
					},
					&nbdb.NAT{
						UUID:       "egressip-nat-1-UUID",
						LogicalIP:  podV4IP,
						ExternalIP: assignedEgressIP1,
						ExternalIDs: map[string]string{
							"name": egressIPName,
						},
						Type:        nbdb.NATTypeSNAT,
						LogicalPort: &expectedNatLogicalPort1,
						Options: map[string]string{
							"stateless": "false",
						},
					},
					&nbdb.NAT{
						UUID:       "egressip-nat-2-UUID",
						LogicalIP:  podV4IP,
						ExternalIP: assignedEgressIP2,
						ExternalIDs: map[string]string{
							"name": egressIPName,
						},
						Type:        nbdb.NATTypeSNAT,
						LogicalPort: &expectedNatLogicalPort2,
						Options: map[string]string{
							"stateless": "false",
						},
					},
					&nbdb.LogicalRouter{
						Name: ovntypes.GWRouterPrefix + assignmentNode1,
						UUID: ovntypes.GWRouterPrefix + assignmentNode1 + "-UUID",
						Nat:  []string{"egressip-nat-1-UUID"},
					},
					&nbdb.LogicalRouter{
						Name: ovntypes.GWRouterPrefix + assignmentNode2,
						UUID: ovntypes.GWRouterPrefix + assignmentNode2 + "-UUID",
						Nat:  []string{"egressip-nat-2-UUID"},
					},
					&nbdb.LogicalRouter{
						Name:     ovntypes.OVNClusterRouter,
						UUID:     ovntypes.OVNClusterRouter + "-UUID",
						Policies: []string{"reroute-UUID", "default-no-reroute-UUID", "no-reroute-service-UUID"},
					},
					&nbdb.LogicalRouterPort{
						UUID:     ovntypes.GWRouterToJoinSwitchPrefix + ovntypes.GWRouterPrefix + node2.Name + "-UUID",
						Name:     ovntypes.GWRouterToJoinSwitchPrefix + ovntypes.GWRouterPrefix + node2.Name,
						Networks: []string{"100.64.0.3/29"},
					},
					&nbdb.LogicalRouterPort{
						UUID:     ovntypes.GWRouterToJoinSwitchPrefix + ovntypes.GWRouterPrefix + node1.Name + "-UUID",
						Name:     ovntypes.GWRouterToJoinSwitchPrefix + ovntypes.GWRouterPrefix + node1.Name,
						Networks: []string{"100.64.0.2/29"},
					},
					&nbdb.LogicalSwitchPort{
						UUID: types.EXTSwitchToGWRouterPrefix + types.GWRouterPrefix + node1Name + "UUID",
						Name: types.EXTSwitchToGWRouterPrefix + types.GWRouterPrefix + node1Name,
						Type: "router",
						Options: map[string]string{
							"router-port":               types.GWRouterToExtSwitchPrefix + "GR_" + node1Name,
							"nat-addresses":             "router",
							"exclude-lb-vips-from-garp": "true",
						},
					},
					&nbdb.LogicalSwitchPort{
						UUID: types.EXTSwitchToGWRouterPrefix + types.GWRouterPrefix + node2Name + "UUID",
						Name: types.EXTSwitchToGWRouterPrefix + types.GWRouterPrefix + node2Name,
						Type: "router",
						Options: map[string]string{
							"router-port":               types.GWRouterToExtSwitchPrefix + "GR_" + node2Name,
							"nat-addresses":             "router",
							"exclude-lb-vips-from-garp": "true",
						},
					},
				}
				gomega.Eventually(fakeOvn.nbClient).Should(libovsdbtest.HaveData(expectedDatabaseState))
				return nil
			}

			err := app.Run([]string{app.Name})
			gomega.Expect(err).NotTo(gomega.HaveOccurred())
		})

		ginkgo.It("should delete and re-create", func() {
			app.Action = func(ctx *cli.Context) error {

				egressIP := net.ParseIP("0:0:0:0:0:feff:c0a8:8e0d")
				updatedEgressIP := net.ParseIP("0:0:0:0:0:feff:c0a8:8ffd")

				egressPod := *newPodWithLabels(namespace, podName, node1Name, podV6IP, egressPodLabel)
				egressNamespace := newNamespaceWithLabels(namespace, egressPodLabel)

				node1 := setupNode(node1Name, []string{"0:0:0:0:0:feff:c0a8:8e0c/64"}, map[string]string{"0:0:0:0:0:feff:c0a8:8e32": "bogus1", "0:0:0:0:0:feff:c0a8:8e1e": "bogus2"})
				node2 := setupNode(node2Name, []string{"0:0:0:0:0:fedf:c0a8:8e0c/64"}, map[string]string{"0:0:0:0:0:feff:c0a8:8e23": "bogus3"})

				fakeOvn.startWithDBSetup(
					libovsdbtest.TestSetup{
						NBData: []libovsdbtest.TestData{
							&nbdb.LogicalRouterPort{
								UUID:     ovntypes.GWRouterToJoinSwitchPrefix + ovntypes.GWRouterPrefix + node2.name + "-UUID",
								Name:     ovntypes.GWRouterToJoinSwitchPrefix + ovntypes.GWRouterPrefix + node2.name,
								Networks: []string{nodeLogicalRouterIfAddrV6},
							},
							&nbdb.LogicalRouter{
								Name: ovntypes.OVNClusterRouter,
								UUID: ovntypes.OVNClusterRouter + "-UUID",
							},
							&nbdb.LogicalRouter{
								Name: ovntypes.GWRouterPrefix + node1.name,
								UUID: ovntypes.GWRouterPrefix + node1.name + "-UUID",
							},
							&nbdb.LogicalRouter{
								Name: ovntypes.GWRouterPrefix + node2.name,
								UUID: ovntypes.GWRouterPrefix + node2.name + "-UUID",
								Nat:  nil,
							},
						},
					},
					&v1.NamespaceList{
						Items: []v1.Namespace{*egressNamespace},
					},
					&v1.PodList{
						Items: []v1.Pod{egressPod},
					},
				)

				i, n, _ := net.ParseCIDR(podV6IP + "/23")
				n.IP = i
				fakeOvn.controller.logicalPortCache.add("", util.GetLogicalPortName(egressPod.Namespace, egressPod.Name), "", nil, []*net.IPNet{n})
				fakeOvn.controller.eIPC.allocator.cache[node1.name] = &node1
				fakeOvn.controller.eIPC.allocator.cache[node2.name] = &node2

				eIP := egressipv1.EgressIP{
					ObjectMeta: newEgressIPMeta(egressIPName),
					Spec: egressipv1.EgressIPSpec{
						EgressIPs: []string{
							egressIP.String(),
						},
						PodSelector: metav1.LabelSelector{
							MatchLabels: egressPodLabel,
						},
						NamespaceSelector: metav1.LabelSelector{
							MatchLabels: egressPodLabel,
						},
					},
				}

				fakeOvn.controller.WatchEgressIPNamespaces()
				fakeOvn.controller.WatchEgressIPPods()
				fakeOvn.controller.WatchEgressIP()

				_, err := fakeOvn.fakeClient.EgressIPClient.K8sV1().EgressIPs().Create(context.TODO(), &eIP, metav1.CreateOptions{})
				gomega.Expect(err).NotTo(gomega.HaveOccurred())

				gomega.Eventually(getEgressIPStatusLen(eIP.Name)).Should(gomega.Equal(1))

				expectedNatLogicalPort := "k8s-node2"
				expectedDatabaseState := []libovsdbtest.TestData{
					&nbdb.LogicalRouterPolicy{
						Priority: types.EgressIPReroutePriority,
						Match:    fmt.Sprintf("ip6.src == %s", egressPod.Status.PodIP),
						Action:   nbdb.LogicalRouterPolicyActionReroute,
						Nexthops: nodeLogicalRouterIPv6,
						ExternalIDs: map[string]string{
							"name": eIP.Name,
						},
						UUID: "reroute-UUID",
					},
					&nbdb.LogicalRouter{
						Name:     ovntypes.OVNClusterRouter,
						UUID:     ovntypes.OVNClusterRouter + "-UUID",
						Policies: []string{"reroute-UUID"},
					},
					&nbdb.LogicalRouterPort{
						UUID:     ovntypes.GWRouterToJoinSwitchPrefix + ovntypes.GWRouterPrefix + node2.name + "-UUID",
						Name:     ovntypes.GWRouterToJoinSwitchPrefix + ovntypes.GWRouterPrefix + node2.name,
						Networks: []string{nodeLogicalRouterIfAddrV6},
					},
					&nbdb.NAT{
						UUID:       "egressip-nat-UUID",
						LogicalIP:  podV6IP,
						ExternalIP: egressIP.String(),
						ExternalIDs: map[string]string{
							"name": egressIPName,
						},
						Type:        nbdb.NATTypeSNAT,
						LogicalPort: &expectedNatLogicalPort,
						Options: map[string]string{
							"stateless": "false",
						},
					},
					&nbdb.LogicalRouter{
						Name: ovntypes.GWRouterPrefix + node1.name,
						UUID: ovntypes.GWRouterPrefix + node1.name + "-UUID",
					},
					&nbdb.LogicalRouter{
						Name: ovntypes.GWRouterPrefix + node2.name,
						UUID: ovntypes.GWRouterPrefix + node2.name + "-UUID",
						Nat:  []string{"egressip-nat-UUID"},
					},
				}
				gomega.Eventually(fakeOvn.nbClient).Should(libovsdbtest.HaveData(expectedDatabaseState))

				egressIPs, nodes := getEgressIPStatus(eIP.Name)
				gomega.Expect(nodes[0]).To(gomega.Equal(node2.name))
				gomega.Expect(egressIPs[0]).To(gomega.Equal(egressIP.String()))

				eIPUpdate, err := fakeOvn.fakeClient.EgressIPClient.K8sV1().EgressIPs().Get(context.TODO(), eIP.Name, metav1.GetOptions{})
				gomega.Expect(err).NotTo(gomega.HaveOccurred())

				eIPUpdate.Spec = egressipv1.EgressIPSpec{
					EgressIPs: []string{
						updatedEgressIP.String(),
					},
					PodSelector: metav1.LabelSelector{
						MatchLabels: egressPodLabel,
					},
					NamespaceSelector: metav1.LabelSelector{
						MatchLabels: egressPodLabel,
					},
				}

				_, err = fakeOvn.fakeClient.EgressIPClient.K8sV1().EgressIPs().Update(context.TODO(), eIPUpdate, metav1.UpdateOptions{})
				gomega.Expect(err).ToNot(gomega.HaveOccurred())
				gomega.Eventually(fakeOvn.nbClient).Should(libovsdbtest.HaveData(expectedDatabaseState))

				gomega.Eventually(func() []string {
					egressIPs, _ = getEgressIPStatus(eIP.Name)
					return egressIPs
				}).Should(gomega.ContainElement(updatedEgressIP.String()))

				gomega.Expect(nodes[0]).To(gomega.Equal(node2.name))
				return nil
			}

			err := app.Run([]string{app.Name})
			gomega.Expect(err).NotTo(gomega.HaveOccurred())
		})

<<<<<<< HEAD
		// SKIPPING this test for now because this doesn't work. Not sure how it ever worked
		// because egressIP controller isn't able to distinguish between an update on the status
		// from the user versus itself updating the status based on cluster state.
		// Opened https://github.com/ovn-org/ovn-kubernetes/issues/3028 for investigation
		/*ginkgo.It("should not do anyting for user defined status updates", func() {
			app.Action = func(ctx *cli.Context) error {
=======
	})
>>>>>>> fadfcd61

	ginkgo.Context("WatchEgressNodes", func() {

		ginkgo.It("should populated egress node data as they are tagged `egress assignable` with variants of IPv4/IPv6", func() {
			app.Action = func(ctx *cli.Context) error {

				node1IPv4 := "192.168.128.202/24"
				node1IPv6 := "0:0:0:0:0:feff:c0a8:8e0c/64"
				node2IPv4 := "192.168.126.51/24"

				node1 := v1.Node{
					ObjectMeta: metav1.ObjectMeta{
						Name: "node1",
						Annotations: map[string]string{
							"k8s.ovn.org/node-primary-ifaddr": fmt.Sprintf("{\"ipv4\": \"%s\", \"ipv6\": \"%s\"}", node1IPv4, node1IPv6),
							"k8s.ovn.org/node-subnets":        fmt.Sprintf("{\"default\":[\"%s\", \"%s\"]}", v4NodeSubnet, v6NodeSubnet),
						},
					},
					Status: v1.NodeStatus{
						Conditions: []v1.NodeCondition{
							{
								Type:   v1.NodeReady,
								Status: v1.ConditionTrue,
							},
						},
					},
				}
				node2 := v1.Node{
					ObjectMeta: metav1.ObjectMeta{
						Name: "node2",
						Annotations: map[string]string{
							"k8s.ovn.org/node-primary-ifaddr": fmt.Sprintf("{\"ipv4\": \"%s\", \"ipv6\": \"%s\"}", node2IPv4, ""),
							"k8s.ovn.org/node-subnets":        fmt.Sprintf("{\"default\":\"%s\"}", v4NodeSubnet),
						},
					},
					Status: v1.NodeStatus{
						Conditions: []v1.NodeCondition{
							{
								Type:   v1.NodeReady,
								Status: v1.ConditionTrue,
							},
						},
					},
				}
				fakeOvn.startWithDBSetup(libovsdbtest.TestSetup{
					NBData: []libovsdbtest.TestData{
						&nbdb.LogicalRouter{
							Name: ovntypes.OVNClusterRouter,
							UUID: ovntypes.OVNClusterRouter + "-UUID",
						},
						&nbdb.LogicalRouter{
							Name: ovntypes.GWRouterPrefix + node1.Name,
							UUID: ovntypes.GWRouterPrefix + node1.Name + "-UUID",
						},
<<<<<<< HEAD
						NamespaceSelector: metav1.LabelSelector{
							MatchLabels: egressPodLabel,
						},
					},
				}

				fakeOvn.controller.WatchEgressIPNamespaces()
				fakeOvn.controller.WatchEgressIPPods()
				fakeOvn.controller.WatchEgressIP()

				_, err := fakeOvn.fakeClient.EgressIPClient.K8sV1().EgressIPs().Create(context.TODO(), &eIP, metav1.CreateOptions{})
				gomega.Expect(err).NotTo(gomega.HaveOccurred())

				gomega.Eventually(getEgressIPStatusLen(eIP.Name)).Should(gomega.Equal(1))

				expectedNatLogicalPort := "k8s-node2"
				expectedDatabaseState := []libovsdbtest.TestData{
					&nbdb.LogicalRouterPolicy{
						Priority: types.EgressIPReroutePriority,
						Match:    fmt.Sprintf("ip6.src == %s", egressPod.Status.PodIP),
						Action:   nbdb.LogicalRouterPolicyActionReroute,
						Nexthops: nodeLogicalRouterIPv6,
						ExternalIDs: map[string]string{
							"name": eIP.Name,
						},
						UUID: "reroute-UUID",
					},
					&nbdb.LogicalRouter{
						Name:     ovntypes.OVNClusterRouter,
						UUID:     ovntypes.OVNClusterRouter + "-UUID",
						Policies: []string{"reroute-UUID"},
					},
					&nbdb.LogicalRouterPort{
						UUID:     ovntypes.GWRouterToJoinSwitchPrefix + ovntypes.GWRouterPrefix + node2.name + "-UUID",
						Name:     ovntypes.GWRouterToJoinSwitchPrefix + ovntypes.GWRouterPrefix + node2.name,
						Networks: []string{nodeLogicalRouterIfAddrV6},
					},
					&nbdb.NAT{
						UUID:       "egressip-nat-UUID",
						LogicalIP:  podV6IP,
						ExternalIP: egressIP.String(),
						ExternalIDs: map[string]string{
							"name": egressIPName,
						},
						Type:        nbdb.NATTypeSNAT,
						LogicalPort: &expectedNatLogicalPort,
						Options: map[string]string{
							"stateless": "false",
						},
					},
					&nbdb.LogicalRouter{
						Name: ovntypes.GWRouterPrefix + node1.name,
						UUID: ovntypes.GWRouterPrefix + node1.name + "-UUID",
					},
					&nbdb.LogicalRouter{
						Name: ovntypes.GWRouterPrefix + node2.name,
						UUID: ovntypes.GWRouterPrefix + node2.name + "-UUID",
						Nat:  []string{"egressip-nat-UUID"},
					},
				}
				gomega.Eventually(fakeOvn.nbClient).Should(libovsdbtest.HaveData(expectedDatabaseState))

				egressIPs, nodes := getEgressIPStatus(eIP.Name)
				gomega.Expect(nodes[0]).To(gomega.Equal(node2.name))
				gomega.Expect(egressIPs[0]).To(gomega.Equal(egressIP.String()))

				bogusNode := "BOOOOGUUUUUS"
				bogusIP := "192.168.126.9"

				eIPUpdate, err := fakeOvn.fakeClient.EgressIPClient.K8sV1().EgressIPs().Get(context.TODO(), eIP.Name, metav1.GetOptions{})
				gomega.Expect(err).NotTo(gomega.HaveOccurred())

				eIPUpdate.Status = egressipv1.EgressIPStatus{
					Items: []egressipv1.EgressIPStatusItem{
						{
							EgressIP: bogusIP,
							Node:     bogusNode,
						},
					},
				}

				_, err = fakeOvn.fakeClient.EgressIPClient.K8sV1().EgressIPs().Update(context.TODO(), eIPUpdate, metav1.UpdateOptions{})
				gomega.Expect(err).NotTo(gomega.HaveOccurred())
				gomega.Eventually(fakeOvn.nbClient).Should(libovsdbtest.HaveData(expectedDatabaseState))
				gomega.Eventually(getEgressIPStatusLen(eIP.Name)).Should(gomega.Equal(1))

				egressIPs, nodes = getEgressIPStatus(eIP.Name)
				gomega.Expect(nodes[0]).To(gomega.Equal(bogusNode))
				gomega.Expect(egressIPs[0]).To(gomega.Equal(bogusIP))

				return nil
			}

			err := app.Run([]string{app.Name})
			gomega.Expect(err).NotTo(gomega.HaveOccurred())
		})*/
	})

	ginkgo.Context("WatchEgressNodes", func() {

		ginkgo.It("should populated egress node data as they are tagged `egress assignable` with variants of IPv4/IPv6", func() {
			app.Action = func(ctx *cli.Context) error {

				node1IPv4 := "192.168.128.202/24"
				node1IPv6 := "0:0:0:0:0:feff:c0a8:8e0c/64"
				node2IPv4 := "192.168.126.51/24"

				node1 := v1.Node{
					ObjectMeta: metav1.ObjectMeta{
						Name: "node1",
						Annotations: map[string]string{
							"k8s.ovn.org/node-primary-ifaddr": fmt.Sprintf("{\"ipv4\": \"%s\", \"ipv6\": \"%s\"}", node1IPv4, node1IPv6),
							"k8s.ovn.org/node-subnets":        fmt.Sprintf("{\"default\":[\"%s\", \"%s\"]}", v4NodeSubnet, v6NodeSubnet),
						},
					},
					Status: v1.NodeStatus{
						Conditions: []v1.NodeCondition{
							{
								Type:   v1.NodeReady,
								Status: v1.ConditionTrue,
							},
						},
					},
				}
				node2 := v1.Node{
					ObjectMeta: metav1.ObjectMeta{
						Name: "node2",
						Annotations: map[string]string{
							"k8s.ovn.org/node-primary-ifaddr": fmt.Sprintf("{\"ipv4\": \"%s\", \"ipv6\": \"%s\"}", node2IPv4, ""),
							"k8s.ovn.org/node-subnets":        fmt.Sprintf("{\"default\":\"%s\"}", v4NodeSubnet),
						},
					},
					Status: v1.NodeStatus{
						Conditions: []v1.NodeCondition{
							{
								Type:   v1.NodeReady,
								Status: v1.ConditionTrue,
							},
						},
					},
				}
				fakeOvn.startWithDBSetup(libovsdbtest.TestSetup{
					NBData: []libovsdbtest.TestData{
						&nbdb.LogicalRouter{
							Name: ovntypes.OVNClusterRouter,
							UUID: ovntypes.OVNClusterRouter + "-UUID",
						},
						&nbdb.LogicalRouter{
							Name: ovntypes.GWRouterPrefix + node1.Name,
							UUID: ovntypes.GWRouterPrefix + node1.Name + "-UUID",
						},
=======
>>>>>>> fadfcd61
						&nbdb.LogicalRouter{
							Name: ovntypes.GWRouterPrefix + node2.Name,
							UUID: ovntypes.GWRouterPrefix + node2.Name + "-UUID",
						},
						&nbdb.LogicalSwitchPort{
							UUID: types.EXTSwitchToGWRouterPrefix + types.GWRouterPrefix + node1Name + "UUID",
							Name: types.EXTSwitchToGWRouterPrefix + types.GWRouterPrefix + node1Name,
							Type: "router",
							Options: map[string]string{
								"router-port": types.GWRouterToExtSwitchPrefix + "GR_" + node1Name,
							},
						},
						&nbdb.LogicalSwitchPort{
							UUID: types.EXTSwitchToGWRouterPrefix + types.GWRouterPrefix + node2Name + "UUID",
							Name: types.EXTSwitchToGWRouterPrefix + types.GWRouterPrefix + node2Name,
							Type: "router",
							Options: map[string]string{
								"router-port": types.GWRouterToExtSwitchPrefix + "GR_" + node2Name,
							},
						},
					},
				})
				fakeOvn.controller.WatchEgressNodes()
				gomega.Eventually(getEgressIPAllocatorSizeSafely).Should(gomega.Equal(0))

				node1.Labels = map[string]string{
					"k8s.ovn.org/egress-assignable": "",
				}

				_, ip1V4Sub, err := net.ParseCIDR(node1IPv4)
				_, ip1V6Sub, err := net.ParseCIDR(node1IPv6)
				_, ip2V4Sub, err := net.ParseCIDR(node2IPv4)

				_, err = fakeOvn.fakeClient.KubeClient.CoreV1().Nodes().Create(context.TODO(), &node1, metav1.CreateOptions{})
				gomega.Expect(err).NotTo(gomega.HaveOccurred())
				gomega.Eventually(getEgressIPAllocatorSizeSafely).Should(gomega.Equal(1))
				gomega.Expect(fakeOvn.controller.eIPC.allocator.cache).To(gomega.HaveKey(node1.Name))
				gomega.Expect(fakeOvn.controller.eIPC.allocator.cache[node1.Name].egressIPConfig.V4.Net).To(gomega.Equal(ip1V4Sub))
				gomega.Expect(fakeOvn.controller.eIPC.allocator.cache[node1.Name].egressIPConfig.V6.Net).To(gomega.Equal(ip1V6Sub))

				node2.Labels = map[string]string{
					"k8s.ovn.org/egress-assignable": "",
				}

				_, err = fakeOvn.fakeClient.KubeClient.CoreV1().Nodes().Create(context.TODO(), &node2, metav1.CreateOptions{})
				gomega.Expect(err).NotTo(gomega.HaveOccurred())
				gomega.Eventually(getEgressIPAllocatorSizeSafely).Should(gomega.Equal(2))
				gomega.Expect(fakeOvn.controller.eIPC.allocator.cache).To(gomega.HaveKey(node1.Name))
				gomega.Expect(fakeOvn.controller.eIPC.allocator.cache).To(gomega.HaveKey(node2.Name))
				gomega.Expect(fakeOvn.controller.eIPC.allocator.cache[node2.Name].egressIPConfig.V4.Net).To(gomega.Equal(ip2V4Sub))
				gomega.Expect(fakeOvn.controller.eIPC.allocator.cache[node1.Name].egressIPConfig.V4.Net).To(gomega.Equal(ip1V4Sub))
				gomega.Expect(fakeOvn.controller.eIPC.allocator.cache[node1.Name].egressIPConfig.V6.Net).To(gomega.Equal(ip1V6Sub))

				expectedDatabaseState := []libovsdbtest.TestData{
					&nbdb.LogicalRouter{
						Name:     ovntypes.OVNClusterRouter,
						UUID:     ovntypes.OVNClusterRouter + "-UUID",
						Policies: []string{"reroute-UUID", "no-reroute-service-UUID"},
					},
					&nbdb.LogicalRouterPolicy{
						Priority: types.DefaultNoRereoutePriority,
						Match:    "ip4.src == 10.128.0.0/14 && ip4.dst == 10.128.0.0/14",
						Action:   nbdb.LogicalRouterPolicyActionAllow,
						UUID:     "reroute-UUID",
					},
					&nbdb.LogicalRouterPolicy{
						Priority: types.DefaultNoRereoutePriority,
						Match:    fmt.Sprintf("ip4.src == 10.128.0.0/14 && ip4.dst == %s", config.Gateway.V4JoinSubnet),
						Action:   nbdb.LogicalRouterPolicyActionAllow,
						UUID:     "no-reroute-service-UUID",
					},
					&nbdb.LogicalRouter{
						Name: ovntypes.GWRouterPrefix + node1.Name,
						UUID: ovntypes.GWRouterPrefix + node1.Name + "-UUID",
					},
					&nbdb.LogicalRouter{
						Name: ovntypes.GWRouterPrefix + node2.Name,
						UUID: ovntypes.GWRouterPrefix + node2.Name + "-UUID",
					},
					&nbdb.LogicalSwitchPort{
						UUID: types.EXTSwitchToGWRouterPrefix + types.GWRouterPrefix + node1Name + "UUID",
						Name: types.EXTSwitchToGWRouterPrefix + types.GWRouterPrefix + node1Name,
						Type: "router",
						Options: map[string]string{
							"router-port":               types.GWRouterToExtSwitchPrefix + "GR_" + node1Name,
							"nat-addresses":             "router",
							"exclude-lb-vips-from-garp": "true",
						},
					},
					&nbdb.LogicalSwitchPort{
						UUID: types.EXTSwitchToGWRouterPrefix + types.GWRouterPrefix + node2Name + "UUID",
						Name: types.EXTSwitchToGWRouterPrefix + types.GWRouterPrefix + node2Name,
						Type: "router",
						Options: map[string]string{
							"router-port":               types.GWRouterToExtSwitchPrefix + "GR_" + node2Name,
							"nat-addresses":             "router",
							"exclude-lb-vips-from-garp": "true",
						},
					},
				}
				gomega.Eventually(fakeOvn.nbClient).Should(libovsdbtest.HaveData(expectedDatabaseState))
				return nil
			}

			err := app.Run([]string{app.Name})
			gomega.Expect(err).NotTo(gomega.HaveOccurred())
		})

		ginkgo.It("egressIP pod recreate with same name (stateful-sets) shouldn't use stale logicalPortCache entries", func() {
			app.Action = func(ctx *cli.Context) error {

				config.Gateway.DisableSNATMultipleGWs = true

				egressIP1 := "192.168.126.101"
				node1IPv4 := "192.168.126.12/24"

				egressPod1 := *newPodWithLabels(namespace, podName, node1Name, "", egressPodLabel)
				egressNamespace := newNamespace(namespace)

				node1 := v1.Node{
					ObjectMeta: metav1.ObjectMeta{
						Name: node1Name,
						Annotations: map[string]string{
							"k8s.ovn.org/node-primary-ifaddr": fmt.Sprintf("{\"ipv4\": \"%s\"}", node1IPv4),
							"k8s.ovn.org/node-subnets":        fmt.Sprintf("{\"default\":\"%s\"}", v4NodeSubnet),
							"k8s.ovn.org/l3-gateway-config":   `{"default":{"mode":"local","mac-address":"7e:57:f8:f0:3c:49", "ip-address":"192.168.126.12/24", "next-hop":"192.168.126.1"}}`,
							"k8s.ovn.org/node-chassis-id":     "79fdcfc4-6fe6-4cd3-8242-c0f85a4668ec",
						},
						Labels: map[string]string{
							"k8s.ovn.org/egress-assignable": "",
						},
					},
					Status: v1.NodeStatus{
						Conditions: []v1.NodeCondition{
							{
								Type:   v1.NodeReady,
								Status: v1.ConditionTrue,
							},
						},
					},
				}

				eIP := egressipv1.EgressIP{
					ObjectMeta: newEgressIPMeta(egressIPName),
					Spec: egressipv1.EgressIPSpec{
						EgressIPs: []string{egressIP1},
						PodSelector: metav1.LabelSelector{
							MatchLabels: egressPodLabel,
						},
						NamespaceSelector: metav1.LabelSelector{
							MatchLabels: map[string]string{
								"name": egressNamespace.Name,
							},
						},
					},
					Status: egressipv1.EgressIPStatus{
						Items: []egressipv1.EgressIPStatusItem{
							{
								Node:     node1.Name,
								EgressIP: egressIP1,
							},
						},
					},
				}
				nodeSwitch := &nbdb.LogicalSwitch{
					UUID: node1.Name + "-UUID",
					Name: node1.Name,
				}

				fakeOvn.startWithDBSetup(
					libovsdbtest.TestSetup{
						NBData: []libovsdbtest.TestData{
							&nbdb.LogicalRouter{
								Name: ovntypes.OVNClusterRouter,
								UUID: ovntypes.OVNClusterRouter + "-UUID",
							},
							&nbdb.LogicalRouter{
								Name: ovntypes.GWRouterPrefix + node1.Name,
								UUID: ovntypes.GWRouterPrefix + node1.Name + "-UUID",
							},
							&nbdb.LogicalRouterPort{
								UUID:     ovntypes.GWRouterToJoinSwitchPrefix + ovntypes.GWRouterPrefix + node1.Name + "-UUID",
								Name:     ovntypes.GWRouterToJoinSwitchPrefix + ovntypes.GWRouterPrefix + node1.Name,
								Networks: []string{nodeLogicalRouterIfAddrV4},
							},
							&nbdb.LogicalSwitchPort{
								UUID: types.EXTSwitchToGWRouterPrefix + types.GWRouterPrefix + node1Name + "UUID",
								Name: types.EXTSwitchToGWRouterPrefix + types.GWRouterPrefix + node1Name,
								Type: "router",
								Options: map[string]string{
									"router-port": types.GWRouterToExtSwitchPrefix + "GR_" + node1Name,
								},
							},
							nodeSwitch,
						},
					},
					&egressipv1.EgressIPList{
						Items: []egressipv1.EgressIP{eIP},
					},
					&v1.NodeList{
						Items: []v1.Node{node1},
					},
					&v1.NamespaceList{
						Items: []v1.Namespace{*egressNamespace},
					},
					&v1.PodList{
						Items: []v1.Pod{egressPod1},
					},
				)

				fakeOvn.controller.lsManager.AddNode(node1.Name, node1.Name+"-UUID", []*net.IPNet{ovntest.MustParseIPNet(v4NodeSubnet)})
				fakeOvn.controller.WatchPods()
				fakeOvn.controller.WatchEgressIPNamespaces()
				fakeOvn.controller.WatchEgressIPPods()
				fakeOvn.controller.WatchEgressNodes()
				fakeOvn.controller.WatchEgressIP()

				egressPodPortInfo, err := fakeOvn.controller.logicalPortCache.get(util.GetLogicalPortName(egressPod1.Namespace, egressPod1.Name))
				gomega.Expect(err).NotTo(gomega.HaveOccurred())
				egressPodIP, _, err := net.ParseCIDR(egressPodPortInfo.ips[0].String())
				gomega.Expect(err).NotTo(gomega.HaveOccurred())
				gomega.Expect(egressPodPortInfo.expires.IsZero()).To(gomega.BeTrue())
				podAddr := fmt.Sprintf("%s %s", egressPodPortInfo.mac.String(), egressPodIP)

				expectedNatLogicalPort1 := "k8s-node1"
				expectedDatabaseStatewithPod := []libovsdbtest.TestData{
					&nbdb.LogicalRouterPolicy{
						Priority: types.DefaultNoRereoutePriority,
						Match:    "ip4.src == 10.128.0.0/14 && ip4.dst == 10.128.0.0/14",
						Action:   nbdb.LogicalRouterPolicyActionAllow,
						UUID:     "no-reroute-UUID",
					},
					&nbdb.LogicalRouterPolicy{
						Priority: types.DefaultNoRereoutePriority,
						Match:    fmt.Sprintf("ip4.src == 10.128.0.0/14 && ip4.dst == %s", config.Gateway.V4JoinSubnet),
						Action:   nbdb.LogicalRouterPolicyActionAllow,
						UUID:     "no-reroute-service-UUID",
					},
					&nbdb.LogicalRouterPolicy{
						Priority: types.EgressIPReroutePriority,
						Match:    fmt.Sprintf("ip4.src == %s", egressPodIP),
						Action:   nbdb.LogicalRouterPolicyActionReroute,
						Nexthops: nodeLogicalRouterIPv4,
						ExternalIDs: map[string]string{
							"name": eIP.Name,
						},
						UUID: "reroute-UUID1",
					},
					&nbdb.LogicalRouter{
						Name:     ovntypes.OVNClusterRouter,
						UUID:     ovntypes.OVNClusterRouter + "-UUID",
						Policies: []string{"no-reroute-UUID", "no-reroute-service-UUID", "reroute-UUID1"},
					},
					&nbdb.LogicalRouter{
						Name: ovntypes.GWRouterPrefix + node1.Name,
						UUID: ovntypes.GWRouterPrefix + node1.Name + "-UUID",
						Nat:  []string{"egressip-nat-UUID1"},
					},
					&nbdb.NAT{
						UUID:       "egressip-nat-UUID1",
						LogicalIP:  egressPodIP.String(),
						ExternalIP: egressIP1,
						ExternalIDs: map[string]string{
							"name": egressIPName,
						},
						Type:        nbdb.NATTypeSNAT,
						LogicalPort: &expectedNatLogicalPort1,
						Options: map[string]string{
							"stateless": "false",
						},
					},
					&nbdb.LogicalSwitchPort{
						UUID: types.EXTSwitchToGWRouterPrefix + types.GWRouterPrefix + node1Name + "UUID",
						Name: types.EXTSwitchToGWRouterPrefix + types.GWRouterPrefix + node1Name,
						Type: "router",
						Options: map[string]string{
							"router-port":               types.GWRouterToExtSwitchPrefix + "GR_" + node1Name,
							"nat-addresses":             "router",
							"exclude-lb-vips-from-garp": "true",
						},
					},
					&nbdb.LogicalRouterPort{
						UUID:     ovntypes.GWRouterToJoinSwitchPrefix + ovntypes.GWRouterPrefix + node1.Name + "-UUID",
						Name:     ovntypes.GWRouterToJoinSwitchPrefix + ovntypes.GWRouterPrefix + node1.Name,
						Networks: []string{"100.64.0.2/29"},
					},
					nodeSwitch,
				}
				podLSP := &nbdb.LogicalSwitchPort{
					UUID:      util.GetLogicalPortName(egressPod1.Namespace, egressPod1.Name) + "-UUID",
					Name:      util.GetLogicalPortName(egressPod1.Namespace, egressPod1.Name),
					Addresses: []string{podAddr},
					ExternalIDs: map[string]string{
						"pod":       "true",
						"namespace": egressPod1.Namespace,
					},
					Options: map[string]string{
						"requested-chassis": egressPod1.Spec.NodeName,
						"iface-id-ver":      egressPod1.Name,
					},
					PortSecurity: []string{podAddr},
				}
				nodeSwitch.Ports = []string{podLSP.UUID}
				finalDatabaseStatewithPod := append(expectedDatabaseStatewithPod, podLSP)
				gomega.Eventually(isEgressAssignableNode(node1.Name)).Should(gomega.BeTrue())
				gomega.Eventually(getEgressIPStatusLen(egressIPName)).Should(gomega.Equal(1))
				_, nodes := getEgressIPStatus(egressIPName)
				gomega.Expect(nodes[0]).To(gomega.Equal(node1.Name))

				gomega.Eventually(fakeOvn.nbClient).Should(libovsdbtest.HaveData(finalDatabaseStatewithPod))

				// delete the pod
				err = fakeOvn.fakeClient.KubeClient.CoreV1().Pods(egressPod1.Namespace).Delete(context.TODO(),
					egressPod1.Name, metav1.DeleteOptions{})
				gomega.Expect(err).NotTo(gomega.HaveOccurred())
				expectedDatabaseStateWithoutPod := []libovsdbtest.TestData{
					&nbdb.LogicalRouterPolicy{
						Priority: types.DefaultNoRereoutePriority,
						Match:    "ip4.src == 10.128.0.0/14 && ip4.dst == 10.128.0.0/14",
						Action:   nbdb.LogicalRouterPolicyActionAllow,
						UUID:     "no-reroute-UUID",
					},
					&nbdb.LogicalRouterPolicy{
						Priority: types.DefaultNoRereoutePriority,
						Match:    fmt.Sprintf("ip4.src == 10.128.0.0/14 && ip4.dst == %s", config.Gateway.V4JoinSubnet),
						Action:   nbdb.LogicalRouterPolicyActionAllow,
						UUID:     "no-reroute-service-UUID",
					},
					&nbdb.LogicalRouter{
						Name:     ovntypes.OVNClusterRouter,
						UUID:     ovntypes.OVNClusterRouter + "-UUID",
						Policies: []string{"no-reroute-UUID", "no-reroute-service-UUID"},
					},
					&nbdb.LogicalRouter{
						Name: ovntypes.GWRouterPrefix + node1.Name,
						UUID: ovntypes.GWRouterPrefix + node1.Name + "-UUID",
						Nat:  []string{},
					},
					&nbdb.LogicalSwitchPort{
						UUID: types.EXTSwitchToGWRouterPrefix + types.GWRouterPrefix + node1Name + "UUID",
						Name: types.EXTSwitchToGWRouterPrefix + types.GWRouterPrefix + node1Name,
						Type: "router",
						Options: map[string]string{
							"router-port":               types.GWRouterToExtSwitchPrefix + "GR_" + node1Name,
							"nat-addresses":             "router",
							"exclude-lb-vips-from-garp": "true",
						},
					},
					&nbdb.LogicalRouterPort{
						UUID:     ovntypes.GWRouterToJoinSwitchPrefix + ovntypes.GWRouterPrefix + node1.Name + "-UUID",
						Name:     ovntypes.GWRouterToJoinSwitchPrefix + ovntypes.GWRouterPrefix + node1.Name,
						Networks: []string{"100.64.0.2/29"},
					},
					&nbdb.LogicalSwitch{
						UUID:  node1.Name + "-UUID",
						Name:  node1.Name,
						Ports: []string{},
					},
				}
				gomega.Eventually(fakeOvn.nbClient).Should(libovsdbtest.HaveData(expectedDatabaseStateWithoutPod))
				// recreate pod with same name immediately; simulating handler race (pods v/s egressip) condition,
				// so instead of proper pod create, we try out egressIP pod setup which will be a no-op since pod doesn't exist
				ginkgo.By("should not add egress IP setup for a deleted pod whose entry exists in logicalPortCache")
				err = fakeOvn.controller.addPodEgressIPAssignments(egressIPName, eIP.Status.Items, &egressPod1)
				gomega.Expect(err).NotTo(gomega.HaveOccurred())
				// pod is gone but logicalPortCache holds the entry for 60seconds
				egressPodPortInfo, err = fakeOvn.controller.logicalPortCache.get(util.GetLogicalPortName(egressPod1.Namespace, egressPod1.Name))
				gomega.Expect(err).NotTo(gomega.HaveOccurred())
				gomega.Expect(egressPodPortInfo.expires.IsZero()).To(gomega.BeFalse())
				staleEgressPodIP, _, err := net.ParseCIDR(egressPodPortInfo.ips[0].String())
				gomega.Expect(err).NotTo(gomega.HaveOccurred())
				gomega.Expect(staleEgressPodIP).To(gomega.Equal(egressPodIP))
				// no-op
				gomega.Eventually(fakeOvn.nbClient).Should(libovsdbtest.HaveData(expectedDatabaseStateWithoutPod))

				return nil
			}

			err := app.Run([]string{app.Name})
			gomega.Expect(err).NotTo(gomega.HaveOccurred())
		})

		ginkgo.It("should skip populating egress node data for nodes that have incorrect IP address", func() {
			app.Action = func(ctx *cli.Context) error {

				nodeIPv4 := "192.168.126.510/24"
				nodeIPv6 := "0:0:0:0:0:feff:c0a8:8e0c/64"
				node := v1.Node{
					ObjectMeta: metav1.ObjectMeta{
						Name: node1Name,
						Annotations: map[string]string{
							"k8s.ovn.org/node-primary-ifaddr": fmt.Sprintf("{\"ipv4\": \"%s\", \"ipv6\": \"%s\"}", nodeIPv4, nodeIPv6),
							"k8s.ovn.org/node-subnets":        fmt.Sprintf("{\"default\":[\"%s\", \"%s\"]}", v4NodeSubnet, v6NodeSubnet),
						},
					},
					Status: v1.NodeStatus{
						Conditions: []v1.NodeCondition{
							{
								Type:   v1.NodeReady,
								Status: v1.ConditionTrue,
							},
						},
					},
				}
				fakeOvn.start(&v1.NodeList{
					Items: []v1.Node{node},
				})

				allocatorItems := func() int {
					return len(fakeOvn.controller.eIPC.allocator.cache)
				}

				fakeOvn.controller.WatchEgressNodes()
				gomega.Eventually(allocatorItems).Should(gomega.Equal(0))

				node.Labels = map[string]string{
					"k8s.ovn.org/egress-assignable": "",
				}

				_, err := fakeOvn.fakeClient.KubeClient.CoreV1().Nodes().Update(context.TODO(), &node, metav1.UpdateOptions{})
				gomega.Expect(err).NotTo(gomega.HaveOccurred())
				gomega.Eventually(allocatorItems).Should(gomega.Equal(0))

				return nil
			}

			err := app.Run([]string{app.Name})
			gomega.Expect(err).NotTo(gomega.HaveOccurred())
		})

	})

	ginkgo.Context("WatchEgressNodes running with WatchEgressIP", func() {

		ginkgo.It("should treat un-assigned EgressIPs when it is tagged", func() {
			app.Action = func(ctx *cli.Context) error {

				egressIP := "192.168.126.101"
				nodeIPv4 := "192.168.126.51/24"
				nodeIPv6 := "0:0:0:0:0:feff:c0a8:8e0c/64"

				node := v1.Node{
					ObjectMeta: metav1.ObjectMeta{
						Name: node1Name,
						Annotations: map[string]string{
							"k8s.ovn.org/node-primary-ifaddr": fmt.Sprintf("{\"ipv4\": \"%s\", \"ipv6\": \"%s\"}", nodeIPv4, nodeIPv6),
							"k8s.ovn.org/node-subnets":        fmt.Sprintf("{\"default\":[\"%s\", \"%s\"]}", v4NodeSubnet, v6NodeSubnet),
						},
					},
					Status: v1.NodeStatus{
						Conditions: []v1.NodeCondition{
							{
								Type:   v1.NodeReady,
								Status: v1.ConditionTrue,
							},
						},
					},
				}

				eIP := egressipv1.EgressIP{
					ObjectMeta: newEgressIPMeta(egressIPName),
					Spec: egressipv1.EgressIPSpec{
						EgressIPs: []string{egressIP},
					},
					Status: egressipv1.EgressIPStatus{
						Items: []egressipv1.EgressIPStatusItem{},
					},
				}

				fakeOvn.startWithDBSetup(
					libovsdbtest.TestSetup{
						NBData: []libovsdbtest.TestData{
							&nbdb.LogicalRouter{
								Name: ovntypes.OVNClusterRouter,
								UUID: ovntypes.OVNClusterRouter + "-UUID",
							},
							&nbdb.LogicalRouter{
								Name: ovntypes.GWRouterPrefix + node.Name,
								UUID: ovntypes.GWRouterPrefix + node.Name + "-UUID",
							},
							&nbdb.LogicalSwitchPort{
								UUID: types.EXTSwitchToGWRouterPrefix + types.GWRouterPrefix + node.Name + "UUID",
								Name: types.EXTSwitchToGWRouterPrefix + types.GWRouterPrefix + node.Name,
								Type: "router",
								Options: map[string]string{
									"router-port": types.GWRouterToExtSwitchPrefix + "GR_" + node.Name,
								},
							},
						},
					},
					&egressipv1.EgressIPList{
						Items: []egressipv1.EgressIP{eIP},
					},
					&v1.NodeList{
						Items: []v1.Node{node},
					})

				fakeOvn.controller.WatchEgressIPNamespaces()
				fakeOvn.controller.WatchEgressIPPods()
				fakeOvn.controller.WatchEgressNodes()
				fakeOvn.controller.WatchEgressIP()

				expectedDatabaseState := []libovsdbtest.TestData{
					&nbdb.LogicalRouterPolicy{
						Priority: types.DefaultNoRereoutePriority,
						Match:    "ip4.src == 10.128.0.0/14 && ip4.dst == 10.128.0.0/14",
						Action:   nbdb.LogicalRouterPolicyActionAllow,
						UUID:     "no-reroute-UUID",
					},
					&nbdb.LogicalRouterPolicy{
						Priority: types.DefaultNoRereoutePriority,
						Match:    fmt.Sprintf("ip4.src == 10.128.0.0/14 && ip4.dst == %s", config.Gateway.V4JoinSubnet),
						Action:   nbdb.LogicalRouterPolicyActionAllow,
						UUID:     "no-reroute-service-UUID",
					},
					&nbdb.LogicalRouter{
						Name:     ovntypes.OVNClusterRouter,
						UUID:     ovntypes.OVNClusterRouter + "-UUID",
						Policies: []string{"no-reroute-UUID", "no-reroute-service-UUID"},
					},
					&nbdb.LogicalRouter{
						Name: ovntypes.GWRouterPrefix + node.Name,
						UUID: ovntypes.GWRouterPrefix + node.Name + "-UUID",
					},
					&nbdb.LogicalSwitchPort{
						UUID: types.EXTSwitchToGWRouterPrefix + types.GWRouterPrefix + node.Name + "UUID",
						Name: types.EXTSwitchToGWRouterPrefix + types.GWRouterPrefix + node.Name,
						Type: "router",
						Options: map[string]string{
							"router-port": types.GWRouterToExtSwitchPrefix + "GR_" + node.Name,
						},
					},
				}
				gomega.Eventually(fakeOvn.nbClient).Should(libovsdbtest.HaveData(expectedDatabaseState))

				gomega.Eventually(getEgressIPAllocatorSizeSafely).Should(gomega.Equal(1))
				gomega.Eventually(isEgressAssignableNode(node.Name)).Should(gomega.BeFalse())
				gomega.Eventually(eIP.Status.Items).Should(gomega.HaveLen(0))

				node.Labels = map[string]string{
					"k8s.ovn.org/egress-assignable": "",
				}

				_, ipv4Sub, err := net.ParseCIDR(nodeIPv4)
				_, ipv6Sub, err := net.ParseCIDR(nodeIPv6)

				_, err = fakeOvn.fakeClient.KubeClient.CoreV1().Nodes().Update(context.TODO(), &node, metav1.UpdateOptions{})
				gomega.Expect(err).NotTo(gomega.HaveOccurred())

				gomega.Eventually(getEgressIPStatusLen(egressIPName)).Should(gomega.Equal(1))
				gomega.Eventually(isEgressAssignableNode(node.Name)).Should(gomega.BeTrue())
				egressIPs, nodes := getEgressIPStatus(egressIPName)
				gomega.Expect(nodes[0]).To(gomega.Equal(node.Name))
				gomega.Expect(egressIPs[0]).To(gomega.Equal(egressIP))

				gomega.Expect(fakeOvn.controller.eIPC.allocator.cache).To(gomega.HaveLen(1))
				gomega.Expect(fakeOvn.controller.eIPC.allocator.cache).To(gomega.HaveKey(node.Name))
				gomega.Expect(fakeOvn.controller.eIPC.allocator.cache[node.Name].egressIPConfig.V4.Net).To(gomega.Equal(ipv4Sub))
				gomega.Expect(fakeOvn.controller.eIPC.allocator.cache[node.Name].egressIPConfig.V6.Net).To(gomega.Equal(ipv6Sub))

				gomega.Eventually(getEgressIPReassignmentCount).Should(gomega.Equal(0))
				expectedDatabaseState = []libovsdbtest.TestData{
					&nbdb.LogicalRouterPolicy{
						Priority: types.DefaultNoRereoutePriority,
						Match:    "ip4.src == 10.128.0.0/14 && ip4.dst == 10.128.0.0/14",
						Action:   nbdb.LogicalRouterPolicyActionAllow,
						UUID:     "no-reroute-UUID",
					},
					&nbdb.LogicalRouterPolicy{
						Priority: types.DefaultNoRereoutePriority,
						Match:    fmt.Sprintf("ip4.src == 10.128.0.0/14 && ip4.dst == %s", config.Gateway.V4JoinSubnet),
						Action:   nbdb.LogicalRouterPolicyActionAllow,
						UUID:     "no-reroute-service-UUID",
					},
					&nbdb.LogicalRouter{
						Name:     ovntypes.OVNClusterRouter,
						UUID:     ovntypes.OVNClusterRouter + "-UUID",
						Policies: []string{"no-reroute-UUID", "no-reroute-service-UUID"},
					},
					&nbdb.LogicalRouter{
						Name: ovntypes.GWRouterPrefix + node.Name,
						UUID: ovntypes.GWRouterPrefix + node.Name + "-UUID",
					},
					&nbdb.LogicalSwitchPort{
						UUID: types.EXTSwitchToGWRouterPrefix + types.GWRouterPrefix + node.Name + "UUID",
						Name: types.EXTSwitchToGWRouterPrefix + types.GWRouterPrefix + node.Name,
						Type: "router",
						Options: map[string]string{
							"router-port":               types.GWRouterToExtSwitchPrefix + "GR_" + node.Name,
							"nat-addresses":             "router",
							"exclude-lb-vips-from-garp": "true",
						},
					},
				}
				gomega.Eventually(fakeOvn.nbClient).Should(libovsdbtest.HaveData(expectedDatabaseState))
				return nil
			}

			err := app.Run([]string{app.Name})
			gomega.Expect(err).NotTo(gomega.HaveOccurred())
		})

		ginkgo.It("should result in error and event if specified egress IP is a cluster node IP", func() {
			app.Action = func(ctx *cli.Context) error {

				egressIP := "192.168.126.51"
				node1IPv4 := "192.168.128.202/24"
				node1IPv6 := "0:0:0:0:0:feff:c0a8:8e0c/64"
				node2IPv4 := "192.168.126.51/24"

				node1 := v1.Node{
					ObjectMeta: metav1.ObjectMeta{
						Name: node1Name,
						Labels: map[string]string{
							"k8s.ovn.org/egress-assignable": "",
						},
						Annotations: map[string]string{
							"k8s.ovn.org/node-primary-ifaddr": fmt.Sprintf("{\"ipv4\": \"%s\", \"ipv6\": \"%s\"}", node1IPv4, node1IPv6),
							"k8s.ovn.org/node-subnets":        fmt.Sprintf("{\"default\":[\"%s\", \"%s\"]}", v4NodeSubnet, v6NodeSubnet),
						},
					},
					Status: v1.NodeStatus{
						Conditions: []v1.NodeCondition{
							{
								Type:   v1.NodeReady,
								Status: v1.ConditionTrue,
							},
						},
					},
				}
				node2 := v1.Node{
					ObjectMeta: metav1.ObjectMeta{
						Name: node2Name,
						Labels: map[string]string{
							"k8s.ovn.org/egress-assignable": "",
						},
						Annotations: map[string]string{
							"k8s.ovn.org/node-primary-ifaddr": fmt.Sprintf("{\"ipv4\": \"%s\", \"ipv6\": \"%s\"}", node2IPv4, ""),
							"k8s.ovn.org/node-subnets":        fmt.Sprintf("{\"default\":\"%s\"}", v4NodeSubnet),
						},
					},
					Status: v1.NodeStatus{
						Conditions: []v1.NodeCondition{
							{
								Type:   v1.NodeReady,
								Status: v1.ConditionTrue,
							},
						},
					},
				}

				eIP := egressipv1.EgressIP{
					ObjectMeta: newEgressIPMeta(egressIPName),
					Spec: egressipv1.EgressIPSpec{
						EgressIPs: []string{egressIP},
					},
					Status: egressipv1.EgressIPStatus{
						Items: []egressipv1.EgressIPStatusItem{},
					},
				}

				fakeOvn.startWithDBSetup(
					libovsdbtest.TestSetup{
						NBData: []libovsdbtest.TestData{
							&nbdb.LogicalRouter{
								Name: ovntypes.OVNClusterRouter,
								UUID: ovntypes.OVNClusterRouter + "-UUID",
							},
							&nbdb.LogicalRouter{
								Name: ovntypes.GWRouterPrefix + node1.Name,
								UUID: ovntypes.GWRouterPrefix + node1.Name + "-UUID",
							},
							&nbdb.LogicalRouter{
								Name: ovntypes.GWRouterPrefix + node2.Name,
								UUID: ovntypes.GWRouterPrefix + node2.Name + "-UUID",
							},
							&nbdb.LogicalSwitchPort{
								UUID: types.EXTSwitchToGWRouterPrefix + types.GWRouterPrefix + node1Name + "UUID",
								Name: types.EXTSwitchToGWRouterPrefix + types.GWRouterPrefix + node1Name,
								Type: "router",
								Options: map[string]string{
									"router-port": types.GWRouterToExtSwitchPrefix + "GR_" + node1Name,
								},
							},
							&nbdb.LogicalSwitchPort{
								UUID: types.EXTSwitchToGWRouterPrefix + types.GWRouterPrefix + node2Name + "UUID",
								Name: types.EXTSwitchToGWRouterPrefix + types.GWRouterPrefix + node2Name,
								Type: "router",
								Options: map[string]string{
									"router-port": types.GWRouterToExtSwitchPrefix + "GR_" + node2Name,
								},
							},
						},
					},
					&egressipv1.EgressIPList{
						Items: []egressipv1.EgressIP{eIP},
					},
					&v1.NodeList{
						Items: []v1.Node{node1, node2},
					})

				fakeOvn.controller.WatchEgressIPNamespaces()
				fakeOvn.controller.WatchEgressIPPods()
				fakeOvn.controller.WatchEgressNodes()
				fakeOvn.controller.WatchEgressIP()

				expectedDatabaseState := []libovsdbtest.TestData{
					&nbdb.LogicalRouterPolicy{
						Priority: types.DefaultNoRereoutePriority,
						Match:    "ip4.src == 10.128.0.0/14 && ip4.dst == 10.128.0.0/14",
						Action:   nbdb.LogicalRouterPolicyActionAllow,
						UUID:     "no-reroute-UUID",
					},
					&nbdb.LogicalRouterPolicy{
						Priority: types.DefaultNoRereoutePriority,
						Match:    fmt.Sprintf("ip4.src == 10.128.0.0/14 && ip4.dst == %s", config.Gateway.V4JoinSubnet),
						Action:   nbdb.LogicalRouterPolicyActionAllow,
						UUID:     "no-reroute-service-UUID",
					},
					&nbdb.LogicalRouter{
						Name:     ovntypes.OVNClusterRouter,
						UUID:     ovntypes.OVNClusterRouter + "-UUID",
						Policies: []string{"no-reroute-UUID", "no-reroute-service-UUID"},
					},
					&nbdb.LogicalRouter{
						Name: ovntypes.GWRouterPrefix + node1.Name,
						UUID: ovntypes.GWRouterPrefix + node1.Name + "-UUID",
					},
					&nbdb.LogicalRouter{
						Name: ovntypes.GWRouterPrefix + node2.Name,
						UUID: ovntypes.GWRouterPrefix + node2.Name + "-UUID",
					},
					&nbdb.LogicalSwitchPort{
						UUID: types.EXTSwitchToGWRouterPrefix + types.GWRouterPrefix + node1Name + "UUID",
						Name: types.EXTSwitchToGWRouterPrefix + types.GWRouterPrefix + node1Name,
						Type: "router",
						Options: map[string]string{
							"router-port":               types.GWRouterToExtSwitchPrefix + "GR_" + node1Name,
							"nat-addresses":             "router",
							"exclude-lb-vips-from-garp": "true",
						},
					},
					&nbdb.LogicalSwitchPort{
						UUID: types.EXTSwitchToGWRouterPrefix + types.GWRouterPrefix + node2Name + "UUID",
						Name: types.EXTSwitchToGWRouterPrefix + types.GWRouterPrefix + node2Name,
						Type: "router",
						Options: map[string]string{
							"router-port":               types.GWRouterToExtSwitchPrefix + "GR_" + node2Name,
							"nat-addresses":             "router",
							"exclude-lb-vips-from-garp": "true",
						},
					},
				}
				gomega.Eventually(fakeOvn.nbClient).Should(libovsdbtest.HaveData(expectedDatabaseState))

				gomega.Eventually(getEgressIPAllocatorSizeSafely).Should(gomega.Equal(2))
				gomega.Expect(fakeOvn.controller.eIPC.allocator.cache).To(gomega.HaveKey(node1.Name))
				gomega.Expect(fakeOvn.controller.eIPC.allocator.cache).To(gomega.HaveKey(node2.Name))

				gomega.Eventually(getEgressIPStatusLen(egressIPName)).Should(gomega.Equal(0))
				gomega.Eventually(fakeOvn.fakeRecorder.Events).Should(gomega.HaveLen(3))
				return nil
			}

			err := app.Run([]string{app.Name})
			gomega.Expect(err).NotTo(gomega.HaveOccurred())
		})

		ginkgo.It("should re-assigned EgressIPs when more nodes get tagged if the first assignment attempt wasn't fully successful", func() {
			app.Action = func(ctx *cli.Context) error {

				egressIP1 := "192.168.126.25"
				egressIP2 := "192.168.126.30"
				node1IPv4 := "192.168.126.51/24"
				node2IPv4 := "192.168.126.101/24"

				node1 := v1.Node{
					ObjectMeta: metav1.ObjectMeta{
						Name: node1Name,
						Labels: map[string]string{
							"k8s.ovn.org/egress-assignable": "",
						},
						Annotations: map[string]string{
							"k8s.ovn.org/node-primary-ifaddr": fmt.Sprintf("{\"ipv4\": \"%s\"}", node1IPv4),
							"k8s.ovn.org/node-subnets":        fmt.Sprintf("{\"default\":\"%s\"}", v4NodeSubnet),
						},
					},
					Status: v1.NodeStatus{
						Conditions: []v1.NodeCondition{
							{
								Type:   v1.NodeReady,
								Status: v1.ConditionTrue,
							},
						},
					},
				}
				node2 := v1.Node{
					ObjectMeta: metav1.ObjectMeta{
						Name: node2Name,
						Annotations: map[string]string{
							"k8s.ovn.org/node-primary-ifaddr": fmt.Sprintf("{\"ipv4\": \"%s\"}", node2IPv4),
							"k8s.ovn.org/node-subnets":        fmt.Sprintf("{\"default\":\"%s\"}", v4NodeSubnet),
						},
					},
					Status: v1.NodeStatus{
						Conditions: []v1.NodeCondition{
							{
								Type:   v1.NodeReady,
								Status: v1.ConditionTrue,
							},
						},
					},
				}

				eIP := egressipv1.EgressIP{
					ObjectMeta: newEgressIPMeta(egressIPName),
					Spec: egressipv1.EgressIPSpec{
						EgressIPs: []string{egressIP1, egressIP2},
					},
					Status: egressipv1.EgressIPStatus{
						Items: []egressipv1.EgressIPStatusItem{},
					},
				}

				fakeOvn.startWithDBSetup(
					libovsdbtest.TestSetup{
						NBData: []libovsdbtest.TestData{
							&nbdb.LogicalRouter{
								Name: ovntypes.OVNClusterRouter,
								UUID: ovntypes.OVNClusterRouter + "-UUID",
							},
							&nbdb.LogicalRouter{
								Name: ovntypes.GWRouterPrefix + node1.Name,
								UUID: ovntypes.GWRouterPrefix + node1.Name + "-UUID",
							},
							&nbdb.LogicalRouter{
								Name: ovntypes.GWRouterPrefix + node2.Name,
								UUID: ovntypes.GWRouterPrefix + node2.Name + "-UUID",
							},
							&nbdb.LogicalSwitchPort{
								UUID: types.EXTSwitchToGWRouterPrefix + types.GWRouterPrefix + node1Name + "UUID",
								Name: types.EXTSwitchToGWRouterPrefix + types.GWRouterPrefix + node1Name,
								Type: "router",
								Options: map[string]string{
									"router-port": types.GWRouterToExtSwitchPrefix + "GR_" + node1Name,
								},
							},
							&nbdb.LogicalSwitchPort{
								UUID: types.EXTSwitchToGWRouterPrefix + types.GWRouterPrefix + node2Name + "UUID",
								Name: types.EXTSwitchToGWRouterPrefix + types.GWRouterPrefix + node2Name,
								Type: "router",
								Options: map[string]string{
									"router-port": types.GWRouterToExtSwitchPrefix + "GR_" + node2Name,
								},
							},
						},
					},
					&egressipv1.EgressIPList{
						Items: []egressipv1.EgressIP{eIP},
					},
					&v1.NodeList{
						Items: []v1.Node{node1, node2},
					})

				fakeOvn.controller.WatchEgressIPNamespaces()
				fakeOvn.controller.WatchEgressIPPods()
				fakeOvn.controller.WatchEgressNodes()
				fakeOvn.controller.WatchEgressIP()

				expectedDatabaseState := []libovsdbtest.TestData{
					&nbdb.LogicalRouterPolicy{
						Priority: types.DefaultNoRereoutePriority,
						Match:    "ip4.src == 10.128.0.0/14 && ip4.dst == 10.128.0.0/14",
						Action:   nbdb.LogicalRouterPolicyActionAllow,
						UUID:     "no-reroute-UUID",
					},
					&nbdb.LogicalRouterPolicy{
						Priority: types.DefaultNoRereoutePriority,
						Match:    fmt.Sprintf("ip4.src == 10.128.0.0/14 && ip4.dst == %s", config.Gateway.V4JoinSubnet),
						Action:   nbdb.LogicalRouterPolicyActionAllow,
						UUID:     "no-reroute-service-UUID",
					},
					&nbdb.LogicalRouter{
						Name:     ovntypes.OVNClusterRouter,
						UUID:     ovntypes.OVNClusterRouter + "-UUID",
						Policies: []string{"no-reroute-UUID", "no-reroute-service-UUID"},
					},
					&nbdb.LogicalRouter{
						Name: ovntypes.GWRouterPrefix + node1.Name,
						UUID: ovntypes.GWRouterPrefix + node1.Name + "-UUID",
					},
					&nbdb.LogicalRouter{
						Name: ovntypes.GWRouterPrefix + node2.Name,
						UUID: ovntypes.GWRouterPrefix + node2.Name + "-UUID",
					},
					&nbdb.LogicalSwitchPort{
						UUID: types.EXTSwitchToGWRouterPrefix + types.GWRouterPrefix + node1Name + "UUID",
						Name: types.EXTSwitchToGWRouterPrefix + types.GWRouterPrefix + node1Name,
						Type: "router",
						Options: map[string]string{
							"router-port":               types.GWRouterToExtSwitchPrefix + "GR_" + node1Name,
							"nat-addresses":             "router",
							"exclude-lb-vips-from-garp": "true",
						},
					},
					&nbdb.LogicalSwitchPort{
						UUID: types.EXTSwitchToGWRouterPrefix + types.GWRouterPrefix + node2Name + "UUID",
						Name: types.EXTSwitchToGWRouterPrefix + types.GWRouterPrefix + node2Name,
						Type: "router",
						Options: map[string]string{
							"router-port": types.GWRouterToExtSwitchPrefix + "GR_" + node2Name,
						},
					},
				}
				gomega.Eventually(fakeOvn.nbClient).Should(libovsdbtest.HaveData(expectedDatabaseState))

				gomega.Eventually(getEgressIPAllocatorSizeSafely).Should(gomega.Equal(2))
				gomega.Eventually(getEgressIPStatusLen(egressIPName)).Should(gomega.Equal(1))

				gomega.Eventually(getEgressIPReassignmentCount).Should(gomega.Equal(1))

				recordedEvent := <-fakeOvn.fakeRecorder.Events
				gomega.Expect(recordedEvent).To(gomega.ContainSubstring("Not all egress IPs for EgressIP: %s could be assigned, please tag more nodes", eIP.Name))

				node2.Labels = map[string]string{
					"k8s.ovn.org/egress-assignable": "",
				}
				_, err := fakeOvn.fakeClient.KubeClient.CoreV1().Nodes().Update(context.TODO(), &node2, metav1.UpdateOptions{})
				gomega.Expect(err).NotTo(gomega.HaveOccurred())

				gomega.Eventually(getEgressIPStatusLen(egressIPName)).Should(gomega.Equal(2))
				expectedDatabaseState = []libovsdbtest.TestData{
					&nbdb.LogicalRouterPolicy{
						Priority: types.DefaultNoRereoutePriority,
						Match:    "ip4.src == 10.128.0.0/14 && ip4.dst == 10.128.0.0/14",
						Action:   nbdb.LogicalRouterPolicyActionAllow,
						UUID:     "no-reroute-UUID",
					},
					&nbdb.LogicalRouterPolicy{
						Priority: types.DefaultNoRereoutePriority,
						Match:    fmt.Sprintf("ip4.src == 10.128.0.0/14 && ip4.dst == %s", config.Gateway.V4JoinSubnet),
						Action:   nbdb.LogicalRouterPolicyActionAllow,
						UUID:     "no-reroute-service-UUID",
					},
					&nbdb.LogicalRouter{
						Name:     ovntypes.OVNClusterRouter,
						UUID:     ovntypes.OVNClusterRouter + "-UUID",
						Policies: []string{"no-reroute-UUID", "no-reroute-service-UUID"},
					},
					&nbdb.LogicalRouter{
						Name: ovntypes.GWRouterPrefix + node1.Name,
						UUID: ovntypes.GWRouterPrefix + node1.Name + "-UUID",
					},
					&nbdb.LogicalRouter{
						Name: ovntypes.GWRouterPrefix + node2.Name,
						UUID: ovntypes.GWRouterPrefix + node2.Name + "-UUID",
					},
					&nbdb.LogicalSwitchPort{
						UUID: types.EXTSwitchToGWRouterPrefix + types.GWRouterPrefix + node1Name + "UUID",
						Name: types.EXTSwitchToGWRouterPrefix + types.GWRouterPrefix + node1Name,
						Type: "router",
						Options: map[string]string{
							"router-port":               types.GWRouterToExtSwitchPrefix + "GR_" + node1Name,
							"nat-addresses":             "router",
							"exclude-lb-vips-from-garp": "true",
						},
					},
					&nbdb.LogicalSwitchPort{
						UUID: types.EXTSwitchToGWRouterPrefix + types.GWRouterPrefix + node2Name + "UUID",
						Name: types.EXTSwitchToGWRouterPrefix + types.GWRouterPrefix + node2Name,
						Type: "router",
						Options: map[string]string{
							"router-port":               types.GWRouterToExtSwitchPrefix + "GR_" + node2Name,
							"nat-addresses":             "router",
							"exclude-lb-vips-from-garp": "true",
						},
					},
				}
				gomega.Eventually(fakeOvn.nbClient).Should(libovsdbtest.HaveData(expectedDatabaseState))
				return nil
			}

			err := app.Run([]string{app.Name})
			gomega.Expect(err).NotTo(gomega.HaveOccurred())
		})

		ginkgo.It("should remove stale EgressIP setup when node label is removed while ovnkube-master is not running and assign to newly labelled node", func() {
			app.Action = func(ctx *cli.Context) error {

				egressIP1 := "192.168.126.25"
				node1IPv4 := "192.168.126.51/24"

				egressPod := *newPodWithLabels(namespace, podName, node1Name, podV4IP, egressPodLabel)
				egressNamespace := newNamespace(namespace)

				node1 := v1.Node{
					ObjectMeta: metav1.ObjectMeta{
						Name: node1Name,
						Annotations: map[string]string{
							"k8s.ovn.org/node-primary-ifaddr": fmt.Sprintf("{\"ipv4\": \"%s\"}", node1IPv4),
							"k8s.ovn.org/node-subnets":        fmt.Sprintf("{\"default\":\"%s\"}", v4NodeSubnet),
						},
					},
					Status: v1.NodeStatus{
						Conditions: []v1.NodeCondition{
							{
								Type:   v1.NodeReady,
								Status: v1.ConditionTrue,
							},
						},
					},
				}
				node2 := v1.Node{
					ObjectMeta: metav1.ObjectMeta{
						Name: node2Name,
						Labels: map[string]string{
							"k8s.ovn.org/egress-assignable": "",
						},
						Annotations: map[string]string{
							"k8s.ovn.org/node-primary-ifaddr": fmt.Sprintf("{\"ipv4\": \"%s\"}", node1IPv4),
							"k8s.ovn.org/node-subnets":        fmt.Sprintf("{\"default\":\"%s\"}", v4NodeSubnet),
						},
					},
					Status: v1.NodeStatus{
						Conditions: []v1.NodeCondition{
							{
								Type:   v1.NodeReady,
								Status: v1.ConditionTrue,
							},
						},
					},
				}

				eIP := egressipv1.EgressIP{
					ObjectMeta: newEgressIPMeta(egressIPName),
					Spec: egressipv1.EgressIPSpec{
						EgressIPs: []string{egressIP1},
						PodSelector: metav1.LabelSelector{
							MatchLabels: egressPodLabel,
						},
						NamespaceSelector: metav1.LabelSelector{
							MatchLabels: map[string]string{
								"name": egressNamespace.Name,
							},
						},
					},
					Status: egressipv1.EgressIPStatus{
						Items: []egressipv1.EgressIPStatusItem{
							{
								Node:     node1.Name,
								EgressIP: egressIP1,
							},
						},
					},
				}

				fakeOvn.startWithDBSetup(
					libovsdbtest.TestSetup{
						NBData: []libovsdbtest.TestData{
							&nbdb.LogicalRouter{
								Name: types.OVNClusterRouter,
							},
							&nbdb.LogicalRouterPort{
								UUID:     ovntypes.GWRouterToJoinSwitchPrefix + ovntypes.GWRouterPrefix + node1.Name + "-UUID",
								Name:     ovntypes.GWRouterToJoinSwitchPrefix + ovntypes.GWRouterPrefix + node1.Name,
								Networks: []string{nodeLogicalRouterIfAddrV4},
							},
							&nbdb.LogicalRouterPort{
								UUID:     ovntypes.GWRouterToJoinSwitchPrefix + ovntypes.GWRouterPrefix + node2.Name + "-UUID",
								Name:     ovntypes.GWRouterToJoinSwitchPrefix + ovntypes.GWRouterPrefix + node2.Name,
								Networks: []string{nodeLogicalRouterIfAddrV4},
							},
							&nbdb.LogicalSwitchPort{
								UUID: types.EXTSwitchToGWRouterPrefix + types.GWRouterPrefix + node1Name + "UUID",
								Name: types.EXTSwitchToGWRouterPrefix + types.GWRouterPrefix + node1Name,
								Type: "router",
								Options: map[string]string{
									"router-port": types.GWRouterToExtSwitchPrefix + "GR_" + node1Name,
								},
							},
							&nbdb.LogicalSwitchPort{
								UUID: types.EXTSwitchToGWRouterPrefix + types.GWRouterPrefix + node2Name + "UUID",
								Name: types.EXTSwitchToGWRouterPrefix + types.GWRouterPrefix + node2Name,
								Type: "router",
								Options: map[string]string{
									"router-port": types.GWRouterToExtSwitchPrefix + "GR_" + node2Name,
								},
							},
						},
					},
					&egressipv1.EgressIPList{
						Items: []egressipv1.EgressIP{eIP},
					},
					&v1.NodeList{
						Items: []v1.Node{node1, node2},
					},
					&v1.NamespaceList{
						Items: []v1.Namespace{*egressNamespace},
					},
					&v1.PodList{
						Items: []v1.Pod{egressPod},
					},
				)

				i, n, _ := net.ParseCIDR(podV4IP + "/23")
				n.IP = i
				fakeOvn.controller.logicalPortCache.add("", util.GetLogicalPortName(egressPod.Namespace, egressPod.Name), "", nil, []*net.IPNet{n})

				fakeOvn.controller.WatchEgressIPNamespaces()
				fakeOvn.controller.WatchEgressIPPods()
				fakeOvn.controller.WatchEgressNodes()
				fakeOvn.controller.WatchEgressIP()

				gomega.Eventually(getEgressIPStatusLen(egressIPName)).Should(gomega.Equal(1))
				gomega.Eventually(getEgressIPReassignmentCount).Should(gomega.Equal(0))
				expectedDatabaseState := []libovsdbtest.TestData{
					&nbdb.LogicalRouterPolicy{
						Priority: types.DefaultNoRereoutePriority,
						Match:    "ip4.src == 10.128.0.0/14 && ip4.dst == 10.128.0.0/14",
						Action:   nbdb.LogicalRouterPolicyActionAllow,
						UUID:     "default-no-reroute-UUID",
					},
					&nbdb.LogicalRouterPolicy{
						Priority: types.DefaultNoRereoutePriority,
						Match:    fmt.Sprintf("ip4.src == 10.128.0.0/14 && ip4.dst == %s", config.Gateway.V4JoinSubnet),
						Action:   nbdb.LogicalRouterPolicyActionAllow,
						UUID:     "no-reroute-service-UUID",
					},
					&nbdb.LogicalRouterPolicy{
						Priority: types.EgressIPReroutePriority,
						Match:    fmt.Sprintf("ip4.src == %s", egressPod.Status.PodIP),
						Action:   nbdb.LogicalRouterPolicyActionReroute,
						Nexthops: nodeLogicalRouterIPv4,
						ExternalIDs: map[string]string{
							"name": eIP.Name,
						},
						UUID: "reroute-UUID",
					},
					&nbdb.LogicalRouter{
						Name:     ovntypes.OVNClusterRouter,
						UUID:     ovntypes.OVNClusterRouter + "-UUID",
						Policies: []string{"reroute-UUID", "default-no-reroute-UUID", "no-reroute-service-UUID"},
					},
					&nbdb.LogicalRouterPort{
						UUID:     ovntypes.GWRouterToJoinSwitchPrefix + ovntypes.GWRouterPrefix + node2.Name + "-UUID",
						Name:     ovntypes.GWRouterToJoinSwitchPrefix + ovntypes.GWRouterPrefix + node2.Name,
						Networks: []string{nodeLogicalRouterIfAddrV4},
					},
					&nbdb.LogicalRouterPort{
						UUID:     ovntypes.GWRouterToJoinSwitchPrefix + ovntypes.GWRouterPrefix + node1.Name + "-UUID",
						Name:     ovntypes.GWRouterToJoinSwitchPrefix + ovntypes.GWRouterPrefix + node1.Name,
						Networks: []string{nodeLogicalRouterIfAddrV4},
					},
					&nbdb.LogicalSwitchPort{
						UUID: types.EXTSwitchToGWRouterPrefix + types.GWRouterPrefix + node1Name + "UUID",
						Name: types.EXTSwitchToGWRouterPrefix + types.GWRouterPrefix + node1Name,
						Type: "router",
						Options: map[string]string{
							"router-port": types.GWRouterToExtSwitchPrefix + "GR_" + node1Name,
						},
					},
					&nbdb.LogicalSwitchPort{
						UUID: types.EXTSwitchToGWRouterPrefix + types.GWRouterPrefix + node2Name + "UUID",
						Name: types.EXTSwitchToGWRouterPrefix + types.GWRouterPrefix + node2Name,
						Type: "router",
						Options: map[string]string{
							"router-port":               types.GWRouterToExtSwitchPrefix + "GR_" + node2Name,
							"nat-addresses":             "router",
							"exclude-lb-vips-from-garp": "true",
						},
					},
				}

				gomega.Eventually(fakeOvn.nbClient).Should(libovsdbtest.HaveData(expectedDatabaseState))
				return nil
			}

			err := app.Run([]string{app.Name})
			gomega.Expect(err).NotTo(gomega.HaveOccurred())
		})

		ginkgo.It("should remove stale EgressIP setup when pod is deleted while ovnkube-master is not running", func() {
			app.Action = func(ctx *cli.Context) error {

				egressIP1 := "192.168.126.25"
				node1IPv4 := "192.168.126.51/24"

				egressNamespace := newNamespace(namespace)

				node1 := v1.Node{
					ObjectMeta: metav1.ObjectMeta{
						Name: node1Name,
						Labels: map[string]string{
							"k8s.ovn.org/egress-assignable": "",
						},
						Annotations: map[string]string{
							"k8s.ovn.org/node-primary-ifaddr": fmt.Sprintf("{\"ipv4\": \"%s\"}", node1IPv4),
							"k8s.ovn.org/node-subnets":        fmt.Sprintf("{\"default\":\"%s\"}", v4NodeSubnet),
						},
					},
					Status: v1.NodeStatus{
						Conditions: []v1.NodeCondition{
							{
								Type:   v1.NodeReady,
								Status: v1.ConditionTrue,
							},
						},
					},
				}

				eIP := egressipv1.EgressIP{
					ObjectMeta: newEgressIPMeta(egressIPName),
					Spec: egressipv1.EgressIPSpec{
						EgressIPs: []string{egressIP1},
						PodSelector: metav1.LabelSelector{
							MatchLabels: egressPodLabel,
						},
						NamespaceSelector: metav1.LabelSelector{
							MatchLabels: map[string]string{
								"name": egressNamespace.Name,
							},
						},
					},
					Status: egressipv1.EgressIPStatus{
						Items: []egressipv1.EgressIPStatusItem{
							{
								Node:     node1.Name,
								EgressIP: egressIP1,
							},
						},
					},
				}

				expectedNatLogicalPort := "k8s-node1"
				fakeOvn.startWithDBSetup(
					libovsdbtest.TestSetup{
						NBData: []libovsdbtest.TestData{
							&nbdb.LogicalRouterPolicy{
								UUID:     "keep-me-UUID",
								Match:    "ip4.src == 10.128.0.0/14 && ip4.dst == 10.128.0.0/14",
								Priority: types.DefaultNoRereoutePriority,
								Action:   nbdb.LogicalRouterPolicyActionAllow,
							},
							&nbdb.LogicalRouterPolicy{
								UUID: "remove-me-UUID",
								ExternalIDs: map[string]string{
									"name": eIP.Name,
								},
								Match:    "ip.src == 10.128.3.8",
								Priority: types.EgressIPReroutePriority,
								Action:   nbdb.LogicalRouterPolicyActionReroute,
							},
							&nbdb.LogicalRouter{
								Name:     ovntypes.OVNClusterRouter,
								UUID:     ovntypes.OVNClusterRouter + "-UUID",
								Policies: []string{"remove-me-UUID", "keep-me-UUID"},
							},
							&nbdb.LogicalRouter{
								Name: ovntypes.GWRouterPrefix + node1.Name,
								UUID: ovntypes.GWRouterPrefix + node1.Name + "-UUID",
								Nat:  []string{"egressip-nat-UUID"},
							},
							&nbdb.NAT{
								UUID:       "egressip-nat-UUID",
								LogicalIP:  podV4IP,
								ExternalIP: egressIP1,
								ExternalIDs: map[string]string{
									"name": egressIPName,
								},
								Type:        nbdb.NATTypeSNAT,
								LogicalPort: &expectedNatLogicalPort,
								Options: map[string]string{
									"stateless": "false",
								},
							},
							&nbdb.LogicalSwitchPort{
								UUID: types.EXTSwitchToGWRouterPrefix + types.GWRouterPrefix + node1Name + "UUID",
								Name: types.EXTSwitchToGWRouterPrefix + types.GWRouterPrefix + node1Name,
								Type: "router",
								Options: map[string]string{
									"router-port": types.GWRouterToExtSwitchPrefix + "GR_" + node1Name,
								},
							},
							&nbdb.LogicalSwitchPort{
								UUID: types.EXTSwitchToGWRouterPrefix + types.GWRouterPrefix + node2Name + "UUID",
								Name: types.EXTSwitchToGWRouterPrefix + types.GWRouterPrefix + node2Name,
								Type: "router",
								Options: map[string]string{
									"router-port": types.GWRouterToExtSwitchPrefix + "GR_" + node2Name,
								},
							},
						},
					},
					&egressipv1.EgressIPList{
						Items: []egressipv1.EgressIP{eIP},
					},
					&v1.NodeList{
						Items: []v1.Node{node1},
					},
					&v1.NamespaceList{
						Items: []v1.Namespace{*egressNamespace},
					},
				)

				fakeOvn.controller.WatchEgressIPNamespaces()
				fakeOvn.controller.WatchEgressIPPods()
				fakeOvn.controller.WatchEgressNodes()
				fakeOvn.controller.WatchEgressIP()

				gomega.Eventually(getEgressIPStatusLen(egressIPName)).Should(gomega.Equal(1))
				gomega.Eventually(getEgressIPReassignmentCount).Should(gomega.Equal(0))
				expectedDatabaseState := []libovsdbtest.TestData{
					&nbdb.LogicalRouterPolicy{
						UUID:     "keep-me-UUID",
						Match:    "ip4.src == 10.128.0.0/14 && ip4.dst == 10.128.0.0/14",
						Priority: types.DefaultNoRereoutePriority,
						Action:   nbdb.LogicalRouterPolicyActionAllow,
					},
					&nbdb.LogicalRouterPolicy{
						Priority: types.DefaultNoRereoutePriority,
						Match:    fmt.Sprintf("ip4.src == 10.128.0.0/14 && ip4.dst == %s", config.Gateway.V4JoinSubnet),
						Action:   nbdb.LogicalRouterPolicyActionAllow,
						UUID:     "no-reroute-service-UUID",
					},
					&nbdb.LogicalRouter{
						Name:     ovntypes.OVNClusterRouter,
						UUID:     ovntypes.OVNClusterRouter + "-UUID",
						Policies: []string{"keep-me-UUID", "no-reroute-service-UUID"},
					},
					&nbdb.LogicalRouter{
						Name: ovntypes.GWRouterPrefix + node1.Name,
						UUID: ovntypes.GWRouterPrefix + node1.Name + "-UUID",
						Nat:  []string{"egressip-nat-UUID"},
					},
					&nbdb.NAT{
						UUID:       "egressip-nat-UUID",
						LogicalIP:  podV4IP,
						ExternalIP: egressIP1,
						ExternalIDs: map[string]string{
							"name": egressIPName,
						},
						Type:        nbdb.NATTypeSNAT,
						LogicalPort: &expectedNatLogicalPort,
						Options: map[string]string{
							"stateless": "false",
						},
					},
					&nbdb.LogicalSwitchPort{
						UUID: types.EXTSwitchToGWRouterPrefix + types.GWRouterPrefix + node1Name + "UUID",
						Name: types.EXTSwitchToGWRouterPrefix + types.GWRouterPrefix + node1Name,
						Type: "router",
						Options: map[string]string{
							"router-port":               types.GWRouterToExtSwitchPrefix + "GR_" + node1Name,
							"nat-addresses":             "router",
							"exclude-lb-vips-from-garp": "true",
						},
					},
					&nbdb.LogicalSwitchPort{
						UUID: types.EXTSwitchToGWRouterPrefix + types.GWRouterPrefix + node2Name + "UUID",
						Name: types.EXTSwitchToGWRouterPrefix + types.GWRouterPrefix + node2Name,
						Type: "router",
						Options: map[string]string{
							"router-port": types.GWRouterToExtSwitchPrefix + "GR_" + node2Name,
						},
					},
				}
				gomega.Eventually(fakeOvn.nbClient).Should(libovsdbtest.HaveData(expectedDatabaseState))
				return nil
			}

			err := app.Run([]string{app.Name})
			gomega.Expect(err).NotTo(gomega.HaveOccurred())
		})

		ginkgo.It("should only get assigned EgressIPs which matches their subnet when the node is tagged", func() {
			app.Action = func(ctx *cli.Context) error {

				egressIP := "192.168.126.101"
				node1IPv4 := "192.168.128.202/24"
				node1IPv6 := "0:0:0:0:0:feff:c0a8:8e0c/64"
				node2IPv4 := "192.168.126.51/24"

				node1 := v1.Node{
					ObjectMeta: metav1.ObjectMeta{
						Name: node1Name,
						Annotations: map[string]string{
							"k8s.ovn.org/node-primary-ifaddr": fmt.Sprintf("{\"ipv4\": \"%s\", \"ipv6\": \"%s\"}", node1IPv4, node1IPv6),
							"k8s.ovn.org/node-subnets":        fmt.Sprintf("{\"default\":\"%s\"}", v4NodeSubnet),
						},
					},
					Status: v1.NodeStatus{
						Conditions: []v1.NodeCondition{
							{
								Type:   v1.NodeReady,
								Status: v1.ConditionTrue,
							},
						},
					},
				}
				node2 := v1.Node{
					ObjectMeta: metav1.ObjectMeta{
						Name: node2Name,
						Annotations: map[string]string{
							"k8s.ovn.org/node-primary-ifaddr": fmt.Sprintf("{\"ipv4\": \"%s\", \"ipv6\": \"%s\"}", node2IPv4, ""),
							"k8s.ovn.org/node-subnets":        fmt.Sprintf("{\"default\":\"%s\"}", v4NodeSubnet),
						},
					},
					Status: v1.NodeStatus{
						Conditions: []v1.NodeCondition{
							{
								Type:   v1.NodeReady,
								Status: v1.ConditionTrue,
							},
						},
					},
				}

				eIP := egressipv1.EgressIP{
					ObjectMeta: newEgressIPMeta(egressIPName),
					Spec: egressipv1.EgressIPSpec{
						EgressIPs: []string{egressIP},
					},
					Status: egressipv1.EgressIPStatus{
						Items: []egressipv1.EgressIPStatusItem{},
					},
				}

				fakeOvn.startWithDBSetup(
					libovsdbtest.TestSetup{
						NBData: []libovsdbtest.TestData{
							&nbdb.LogicalRouter{
								Name: ovntypes.OVNClusterRouter,
								UUID: ovntypes.OVNClusterRouter + "-UUID",
							},
							&nbdb.LogicalRouter{
								Name: ovntypes.GWRouterPrefix + node1.Name,
								UUID: ovntypes.GWRouterPrefix + node1.Name + "-UUID",
							},
							&nbdb.LogicalRouter{
								Name: ovntypes.GWRouterPrefix + node2.Name,
								UUID: ovntypes.GWRouterPrefix + node2.Name + "-UUID",
							},
							&nbdb.LogicalSwitchPort{
								UUID: types.EXTSwitchToGWRouterPrefix + types.GWRouterPrefix + node1Name + "UUID",
								Name: types.EXTSwitchToGWRouterPrefix + types.GWRouterPrefix + node1Name,
								Type: "router",
								Options: map[string]string{
									"router-port": types.GWRouterToExtSwitchPrefix + "GR_" + node1Name,
								},
							},
							&nbdb.LogicalSwitchPort{
								UUID: types.EXTSwitchToGWRouterPrefix + types.GWRouterPrefix + node2Name + "UUID",
								Name: types.EXTSwitchToGWRouterPrefix + types.GWRouterPrefix + node2Name,
								Type: "router",
								Options: map[string]string{
									"router-port": types.GWRouterToExtSwitchPrefix + "GR_" + node2Name,
								},
							},
						},
					},
					&egressipv1.EgressIPList{
						Items: []egressipv1.EgressIP{eIP},
					},
					&v1.NodeList{
						Items: []v1.Node{node1, node2},
					})

				fakeOvn.controller.WatchEgressIPNamespaces()
				fakeOvn.controller.WatchEgressIPPods()
				fakeOvn.controller.WatchEgressNodes()
				fakeOvn.controller.WatchEgressIP()

				_, ip1V4Sub, err := net.ParseCIDR(node1IPv4)
				_, ip1V6Sub, err := net.ParseCIDR(node1IPv6)
				_, ip2V4Sub, err := net.ParseCIDR(node2IPv4)

				expectedDatabaseState := []libovsdbtest.TestData{
					&nbdb.LogicalRouterPolicy{
						Priority: types.DefaultNoRereoutePriority,
						Match:    "ip4.src == 10.128.0.0/14 && ip4.dst == 10.128.0.0/14",
						Action:   nbdb.LogicalRouterPolicyActionAllow,
						UUID:     "no-reroute-UUID",
					},
					&nbdb.LogicalRouterPolicy{
						Priority: types.DefaultNoRereoutePriority,
						Match:    fmt.Sprintf("ip4.src == 10.128.0.0/14 && ip4.dst == %s", config.Gateway.V4JoinSubnet),
						Action:   nbdb.LogicalRouterPolicyActionAllow,
						UUID:     "no-reroute-service-UUID",
					},
					&nbdb.LogicalRouter{
						Name:     ovntypes.OVNClusterRouter,
						UUID:     ovntypes.OVNClusterRouter + "-UUID",
						Policies: []string{"no-reroute-UUID", "no-reroute-service-UUID"},
					},
					&nbdb.LogicalRouter{
						Name: ovntypes.GWRouterPrefix + node1.Name,
						UUID: ovntypes.GWRouterPrefix + node1.Name + "-UUID",
					},
					&nbdb.LogicalRouter{
						Name: ovntypes.GWRouterPrefix + node2.Name,
						UUID: ovntypes.GWRouterPrefix + node2.Name + "-UUID",
					},
					&nbdb.LogicalSwitchPort{
						UUID: types.EXTSwitchToGWRouterPrefix + types.GWRouterPrefix + node1Name + "UUID",
						Name: types.EXTSwitchToGWRouterPrefix + types.GWRouterPrefix + node1Name,
						Type: "router",
						Options: map[string]string{
							"router-port": types.GWRouterToExtSwitchPrefix + "GR_" + node1Name,
						},
					},
					&nbdb.LogicalSwitchPort{
						UUID: types.EXTSwitchToGWRouterPrefix + types.GWRouterPrefix + node2Name + "UUID",
						Name: types.EXTSwitchToGWRouterPrefix + types.GWRouterPrefix + node2Name,
						Type: "router",
						Options: map[string]string{
							"router-port": types.GWRouterToExtSwitchPrefix + "GR_" + node2Name,
						},
					},
				}
				gomega.Eventually(fakeOvn.nbClient).Should(libovsdbtest.HaveData(expectedDatabaseState))

				gomega.Eventually(getEgressIPAllocatorSizeSafely).Should(gomega.Equal(2))
				gomega.Expect(fakeOvn.controller.eIPC.allocator.cache).To(gomega.HaveKey(node1.Name))
				gomega.Expect(fakeOvn.controller.eIPC.allocator.cache).To(gomega.HaveKey(node2.Name))
				gomega.Eventually(isEgressAssignableNode(node1.Name)).Should(gomega.BeFalse())
				gomega.Eventually(isEgressAssignableNode(node2.Name)).Should(gomega.BeFalse())
				gomega.Expect(fakeOvn.controller.eIPC.allocator.cache[node1.Name].egressIPConfig.V4.Net).To(gomega.Equal(ip1V4Sub))
				gomega.Expect(fakeOvn.controller.eIPC.allocator.cache[node1.Name].egressIPConfig.V6.Net).To(gomega.Equal(ip1V6Sub))
				gomega.Expect(fakeOvn.controller.eIPC.allocator.cache[node2.Name].egressIPConfig.V4.Net).To(gomega.Equal(ip2V4Sub))
				gomega.Eventually(eIP.Status.Items).Should(gomega.HaveLen(0))

				node1.Labels = map[string]string{
					"k8s.ovn.org/egress-assignable": "",
				}

				_, err = fakeOvn.fakeClient.KubeClient.CoreV1().Nodes().Update(context.TODO(), &node1, metav1.UpdateOptions{})
				gomega.Expect(err).NotTo(gomega.HaveOccurred())
				expectedDatabaseState = []libovsdbtest.TestData{
					&nbdb.LogicalRouterPolicy{
						Priority: types.DefaultNoRereoutePriority,
						Match:    "ip4.src == 10.128.0.0/14 && ip4.dst == 10.128.0.0/14",
						Action:   nbdb.LogicalRouterPolicyActionAllow,
						UUID:     "no-reroute-UUID",
					},
					&nbdb.LogicalRouterPolicy{
						Priority: types.DefaultNoRereoutePriority,
						Match:    fmt.Sprintf("ip4.src == 10.128.0.0/14 && ip4.dst == %s", config.Gateway.V4JoinSubnet),
						Action:   nbdb.LogicalRouterPolicyActionAllow,
						UUID:     "no-reroute-service-UUID",
					},
					&nbdb.LogicalRouter{
						Name:     ovntypes.OVNClusterRouter,
						UUID:     ovntypes.OVNClusterRouter + "-UUID",
						Policies: []string{"no-reroute-UUID", "no-reroute-service-UUID"},
					},
					&nbdb.LogicalRouter{
						Name: ovntypes.GWRouterPrefix + node1.Name,
						UUID: ovntypes.GWRouterPrefix + node1.Name + "-UUID",
					},
					&nbdb.LogicalRouter{
						Name: ovntypes.GWRouterPrefix + node2.Name,
						UUID: ovntypes.GWRouterPrefix + node2.Name + "-UUID",
					},
					&nbdb.LogicalSwitchPort{
						UUID: types.EXTSwitchToGWRouterPrefix + types.GWRouterPrefix + node1Name + "UUID",
						Name: types.EXTSwitchToGWRouterPrefix + types.GWRouterPrefix + node1Name,
						Type: "router",
						Options: map[string]string{
							"router-port":               types.GWRouterToExtSwitchPrefix + "GR_" + node1Name,
							"nat-addresses":             "router",
							"exclude-lb-vips-from-garp": "true",
						},
					},
					&nbdb.LogicalSwitchPort{
						UUID: types.EXTSwitchToGWRouterPrefix + types.GWRouterPrefix + node2Name + "UUID",
						Name: types.EXTSwitchToGWRouterPrefix + types.GWRouterPrefix + node2Name,
						Type: "router",
						Options: map[string]string{
							"router-port": types.GWRouterToExtSwitchPrefix + "GR_" + node2Name,
						},
					},
				}
				gomega.Eventually(fakeOvn.nbClient).Should(libovsdbtest.HaveData(expectedDatabaseState))

				gomega.Eventually(getEgressIPStatusLen(egressIPName)).Should(gomega.Equal(0))
				gomega.Eventually(isEgressAssignableNode(node1.Name)).Should(gomega.BeTrue())

				gomega.Eventually(getEgressIPReassignmentCount).Should(gomega.Equal(1))

				node2.Labels = map[string]string{
					"k8s.ovn.org/egress-assignable": "",
				}

				_, err = fakeOvn.fakeClient.KubeClient.CoreV1().Nodes().Update(context.TODO(), &node2, metav1.UpdateOptions{})
				gomega.Expect(err).NotTo(gomega.HaveOccurred())
				gomega.Eventually(getEgressIPStatusLen(egressIPName)).Should(gomega.Equal(1))

				egressIPs, nodes := getEgressIPStatus(egressIPName)
				gomega.Expect(nodes[0]).To(gomega.Equal(node2.Name))
				gomega.Expect(egressIPs[0]).To(gomega.Equal(egressIP))
				gomega.Eventually(getEgressIPReassignmentCount).Should(gomega.Equal(0))
				expectedDatabaseState = []libovsdbtest.TestData{
					&nbdb.LogicalRouterPolicy{
						Priority: types.DefaultNoRereoutePriority,
						Match:    "ip4.src == 10.128.0.0/14 && ip4.dst == 10.128.0.0/14",
						Action:   nbdb.LogicalRouterPolicyActionAllow,
						UUID:     "no-reroute-UUID",
					},
					&nbdb.LogicalRouterPolicy{
						Priority: types.DefaultNoRereoutePriority,
						Match:    fmt.Sprintf("ip4.src == 10.128.0.0/14 && ip4.dst == %s", config.Gateway.V4JoinSubnet),
						Action:   nbdb.LogicalRouterPolicyActionAllow,
						UUID:     "no-reroute-service-UUID",
					},
					&nbdb.LogicalRouter{
						Name:     ovntypes.OVNClusterRouter,
						UUID:     ovntypes.OVNClusterRouter + "-UUID",
						Policies: []string{"no-reroute-UUID", "no-reroute-service-UUID"},
					},
					&nbdb.LogicalRouter{
						Name: ovntypes.GWRouterPrefix + node1.Name,
						UUID: ovntypes.GWRouterPrefix + node1.Name + "-UUID",
					},
					&nbdb.LogicalRouter{
						Name: ovntypes.GWRouterPrefix + node2.Name,
						UUID: ovntypes.GWRouterPrefix + node2.Name + "-UUID",
					},
					&nbdb.LogicalSwitchPort{
						UUID: types.EXTSwitchToGWRouterPrefix + types.GWRouterPrefix + node1Name + "UUID",
						Name: types.EXTSwitchToGWRouterPrefix + types.GWRouterPrefix + node1Name,
						Type: "router",
						Options: map[string]string{
							"router-port":               types.GWRouterToExtSwitchPrefix + "GR_" + node1Name,
							"nat-addresses":             "router",
							"exclude-lb-vips-from-garp": "true",
						},
					},
					&nbdb.LogicalSwitchPort{
						UUID: types.EXTSwitchToGWRouterPrefix + types.GWRouterPrefix + node2Name + "UUID",
						Name: types.EXTSwitchToGWRouterPrefix + types.GWRouterPrefix + node2Name,
						Type: "router",
						Options: map[string]string{
							"router-port":               types.GWRouterToExtSwitchPrefix + "GR_" + node2Name,
							"nat-addresses":             "router",
							"exclude-lb-vips-from-garp": "true",
						},
					},
				}
				gomega.Eventually(fakeOvn.nbClient).Should(libovsdbtest.HaveData(expectedDatabaseState))

				return nil
			}

			err := app.Run([]string{app.Name})
			gomega.Expect(err).NotTo(gomega.HaveOccurred())
		})

		ginkgo.It("should try re-assigning EgressIP until all defined egress IPs are assigned", func() {
			app.Action = func(ctx *cli.Context) error {

				egressIP1 := "192.168.126.101"
				egressIP2 := "192.168.126.102"
				node1IPv4 := "192.168.126.12/24"
				node2IPv4 := "192.168.126.51/24"

				node1 := v1.Node{
					ObjectMeta: metav1.ObjectMeta{
						Name: node1Name,
						Annotations: map[string]string{
							"k8s.ovn.org/node-primary-ifaddr": fmt.Sprintf("{\"ipv4\": \"%s\"}", node1IPv4),
							"k8s.ovn.org/node-subnets":        fmt.Sprintf("{\"default\":\"%s\"}", v4NodeSubnet),
						},
					},
					Status: v1.NodeStatus{
						Conditions: []v1.NodeCondition{
							{
								Type:   v1.NodeReady,
								Status: v1.ConditionTrue,
							},
						},
					},
				}
				node2 := v1.Node{
					ObjectMeta: metav1.ObjectMeta{
						Name: node2Name,
						Annotations: map[string]string{
							"k8s.ovn.org/node-primary-ifaddr": fmt.Sprintf("{\"ipv4\": \"%s\"}", node2IPv4),
							"k8s.ovn.org/node-subnets":        fmt.Sprintf("{\"default\":\"%s\"}", v4NodeSubnet),
						},
					},
					Status: v1.NodeStatus{
						Conditions: []v1.NodeCondition{
							{
								Type:   v1.NodeReady,
								Status: v1.ConditionTrue,
							},
						},
					},
				}

				eIP := egressipv1.EgressIP{
					ObjectMeta: newEgressIPMeta(egressIPName),
					Spec: egressipv1.EgressIPSpec{
						EgressIPs: []string{egressIP1, egressIP2},
					},
					Status: egressipv1.EgressIPStatus{
						Items: []egressipv1.EgressIPStatusItem{},
					},
				}

				fakeOvn.startWithDBSetup(
					libovsdbtest.TestSetup{
						NBData: []libovsdbtest.TestData{
							&nbdb.LogicalRouter{
								Name: ovntypes.OVNClusterRouter,
								UUID: ovntypes.OVNClusterRouter + "-UUID",
							},
							&nbdb.LogicalRouter{
								Name: ovntypes.GWRouterPrefix + node1.Name,
								UUID: ovntypes.GWRouterPrefix + node1.Name + "-UUID",
							},
							&nbdb.LogicalRouter{
								Name: ovntypes.GWRouterPrefix + node2.Name,
								UUID: ovntypes.GWRouterPrefix + node2.Name + "-UUID",
							},
							&nbdb.LogicalSwitchPort{
								UUID: types.EXTSwitchToGWRouterPrefix + types.GWRouterPrefix + node1Name + "UUID",
								Name: types.EXTSwitchToGWRouterPrefix + types.GWRouterPrefix + node1Name,
								Type: "router",
								Options: map[string]string{
									"router-port": types.GWRouterToExtSwitchPrefix + "GR_" + node1Name,
								},
							},
							&nbdb.LogicalSwitchPort{
								UUID: types.EXTSwitchToGWRouterPrefix + types.GWRouterPrefix + node2Name + "UUID",
								Name: types.EXTSwitchToGWRouterPrefix + types.GWRouterPrefix + node2Name,
								Type: "router",
								Options: map[string]string{
									"router-port": types.GWRouterToExtSwitchPrefix + "GR_" + node2Name,
								},
							},
						},
					},
					&egressipv1.EgressIPList{
						Items: []egressipv1.EgressIP{eIP},
					},
					&v1.NodeList{
						Items: []v1.Node{node1, node2},
					})

				fakeOvn.controller.WatchEgressIPNamespaces()
				fakeOvn.controller.WatchEgressIPPods()
				fakeOvn.controller.WatchEgressNodes()
				fakeOvn.controller.WatchEgressIP()

				expectedDatabaseState := []libovsdbtest.TestData{
					&nbdb.LogicalRouterPolicy{
						Priority: types.DefaultNoRereoutePriority,
						Match:    "ip4.src == 10.128.0.0/14 && ip4.dst == 10.128.0.0/14",
						Action:   nbdb.LogicalRouterPolicyActionAllow,
						UUID:     "no-reroute-UUID",
					},
					&nbdb.LogicalRouterPolicy{
						Priority: types.DefaultNoRereoutePriority,
						Match:    fmt.Sprintf("ip4.src == 10.128.0.0/14 && ip4.dst == %s", config.Gateway.V4JoinSubnet),
						Action:   nbdb.LogicalRouterPolicyActionAllow,
						UUID:     "no-reroute-service-UUID",
					},
					&nbdb.LogicalRouter{
						Name:     ovntypes.OVNClusterRouter,
						UUID:     ovntypes.OVNClusterRouter + "-UUID",
						Policies: []string{"no-reroute-UUID", "no-reroute-service-UUID"},
					},
					&nbdb.LogicalRouter{
						Name: ovntypes.GWRouterPrefix + node1.Name,
						UUID: ovntypes.GWRouterPrefix + node1.Name + "-UUID",
					},
					&nbdb.LogicalRouter{
						Name: ovntypes.GWRouterPrefix + node2.Name,
						UUID: ovntypes.GWRouterPrefix + node2.Name + "-UUID",
					},
					&nbdb.LogicalSwitchPort{
						UUID: types.EXTSwitchToGWRouterPrefix + types.GWRouterPrefix + node1Name + "UUID",
						Name: types.EXTSwitchToGWRouterPrefix + types.GWRouterPrefix + node1Name,
						Type: "router",
						Options: map[string]string{
							"router-port": types.GWRouterToExtSwitchPrefix + "GR_" + node1Name,
						},
					},
					&nbdb.LogicalSwitchPort{
						UUID: types.EXTSwitchToGWRouterPrefix + types.GWRouterPrefix + node2Name + "UUID",
						Name: types.EXTSwitchToGWRouterPrefix + types.GWRouterPrefix + node2Name,
						Type: "router",
						Options: map[string]string{
							"router-port": types.GWRouterToExtSwitchPrefix + "GR_" + node2Name,
						},
					},
				}
				gomega.Eventually(fakeOvn.nbClient).Should(libovsdbtest.HaveData(expectedDatabaseState))

				gomega.Eventually(getEgressIPAllocatorSizeSafely).Should(gomega.Equal(2))
				gomega.Expect(fakeOvn.controller.eIPC.allocator.cache).To(gomega.HaveKey(node1.Name))
				gomega.Expect(fakeOvn.controller.eIPC.allocator.cache).To(gomega.HaveKey(node2.Name))
				gomega.Eventually(getEgressIPStatusLen(egressIPName)).Should(gomega.Equal(0))

				node1.Labels = map[string]string{
					"k8s.ovn.org/egress-assignable": "",
				}

				_, err := fakeOvn.fakeClient.KubeClient.CoreV1().Nodes().Update(context.TODO(), &node1, metav1.UpdateOptions{})
				gomega.Expect(err).NotTo(gomega.HaveOccurred())
				expectedDatabaseState = []libovsdbtest.TestData{
					&nbdb.LogicalRouterPolicy{
						Priority: types.DefaultNoRereoutePriority,
						Match:    "ip4.src == 10.128.0.0/14 && ip4.dst == 10.128.0.0/14",
						Action:   nbdb.LogicalRouterPolicyActionAllow,
						UUID:     "no-reroute-UUID",
					},
					&nbdb.LogicalRouterPolicy{
						Priority: types.DefaultNoRereoutePriority,
						Match:    fmt.Sprintf("ip4.src == 10.128.0.0/14 && ip4.dst == %s", config.Gateway.V4JoinSubnet),
						Action:   nbdb.LogicalRouterPolicyActionAllow,
						UUID:     "no-reroute-service-UUID",
					},
					&nbdb.LogicalRouter{
						Name:     ovntypes.OVNClusterRouter,
						UUID:     ovntypes.OVNClusterRouter + "-UUID",
						Policies: []string{"no-reroute-UUID", "no-reroute-service-UUID"},
					},
					&nbdb.LogicalRouter{
						Name: ovntypes.GWRouterPrefix + node1.Name,
						UUID: ovntypes.GWRouterPrefix + node1.Name + "-UUID",
					},
					&nbdb.LogicalRouter{
						Name: ovntypes.GWRouterPrefix + node2.Name,
						UUID: ovntypes.GWRouterPrefix + node2.Name + "-UUID",
					},
					&nbdb.LogicalSwitchPort{
						UUID: types.EXTSwitchToGWRouterPrefix + types.GWRouterPrefix + node1Name + "UUID",
						Name: types.EXTSwitchToGWRouterPrefix + types.GWRouterPrefix + node1Name,
						Type: "router",
						Options: map[string]string{
							"router-port":               types.GWRouterToExtSwitchPrefix + "GR_" + node1Name,
							"nat-addresses":             "router",
							"exclude-lb-vips-from-garp": "true",
						},
					},
					&nbdb.LogicalSwitchPort{
						UUID: types.EXTSwitchToGWRouterPrefix + types.GWRouterPrefix + node2Name + "UUID",
						Name: types.EXTSwitchToGWRouterPrefix + types.GWRouterPrefix + node2Name,
						Type: "router",
						Options: map[string]string{
							"router-port": types.GWRouterToExtSwitchPrefix + "GR_" + node2Name,
						},
					},
				}
				gomega.Eventually(fakeOvn.nbClient).Should(libovsdbtest.HaveData(expectedDatabaseState))

				gomega.Eventually(getEgressIPStatusLen(egressIPName)).Should(gomega.Equal(1))
				_, nodes := getEgressIPStatus(egressIPName)
				gomega.Expect(nodes[0]).To(gomega.Equal(node1.Name))

				gomega.Eventually(getEgressIPReassignmentCount).Should(gomega.Equal(1))

				node2.Labels = map[string]string{
					"k8s.ovn.org/egress-assignable": "",
				}

				_, err = fakeOvn.fakeClient.KubeClient.CoreV1().Nodes().Update(context.TODO(), &node2, metav1.UpdateOptions{})
				gomega.Expect(err).NotTo(gomega.HaveOccurred())

				gomega.Eventually(getEgressIPStatusLen(egressIPName)).Should(gomega.Equal(2))
				gomega.Eventually(getEgressIPReassignmentCount).Should(gomega.Equal(0))

				expectedDatabaseState = []libovsdbtest.TestData{
					&nbdb.LogicalRouterPolicy{
						Priority: types.DefaultNoRereoutePriority,
						Match:    "ip4.src == 10.128.0.0/14 && ip4.dst == 10.128.0.0/14",
						Action:   nbdb.LogicalRouterPolicyActionAllow,
						UUID:     "no-reroute-UUID",
					},
					&nbdb.LogicalRouterPolicy{
						Priority: types.DefaultNoRereoutePriority,
						Match:    fmt.Sprintf("ip4.src == 10.128.0.0/14 && ip4.dst == %s", config.Gateway.V4JoinSubnet),
						Action:   nbdb.LogicalRouterPolicyActionAllow,
						UUID:     "no-reroute-service-UUID",
					},
					&nbdb.LogicalRouter{
						Name:     ovntypes.OVNClusterRouter,
						UUID:     ovntypes.OVNClusterRouter + "-UUID",
						Policies: []string{"no-reroute-UUID", "no-reroute-service-UUID"},
					},
					&nbdb.LogicalRouter{
						Name: ovntypes.GWRouterPrefix + node1.Name,
						UUID: ovntypes.GWRouterPrefix + node1.Name + "-UUID",
					},
					&nbdb.LogicalRouter{
						Name: ovntypes.GWRouterPrefix + node2.Name,
						UUID: ovntypes.GWRouterPrefix + node2.Name + "-UUID",
					},
					&nbdb.LogicalSwitchPort{
						UUID: types.EXTSwitchToGWRouterPrefix + types.GWRouterPrefix + node1Name + "UUID",
						Name: types.EXTSwitchToGWRouterPrefix + types.GWRouterPrefix + node1Name,
						Type: "router",
						Options: map[string]string{
							"router-port":               types.GWRouterToExtSwitchPrefix + "GR_" + node1Name,
							"nat-addresses":             "router",
							"exclude-lb-vips-from-garp": "true",
						},
					},
					&nbdb.LogicalSwitchPort{
						UUID: types.EXTSwitchToGWRouterPrefix + types.GWRouterPrefix + node2Name + "UUID",
						Name: types.EXTSwitchToGWRouterPrefix + types.GWRouterPrefix + node2Name,
						Type: "router",
						Options: map[string]string{
							"router-port":               types.GWRouterToExtSwitchPrefix + "GR_" + node2Name,
							"nat-addresses":             "router",
							"exclude-lb-vips-from-garp": "true",
						},
					},
				}
				gomega.Eventually(fakeOvn.nbClient).Should(libovsdbtest.HaveData(expectedDatabaseState))
				return nil
			}

			err := app.Run([]string{app.Name})
			gomega.Expect(err).NotTo(gomega.HaveOccurred())
		})

		ginkgo.It("should ensure SNATs towards egressIP and nodeIP are correctly configured during egressIP re-assignment", func() {
			app.Action = func(ctx *cli.Context) error {
				config.Gateway.DisableSNATMultipleGWs = true

				egressIP1 := "192.168.126.101"
				egressIP2 := "192.168.126.102"
				node1IPv4 := "192.168.126.12/24"
				node2IPv4 := "192.168.126.51/24"

				egressPod1 := *newPodWithLabels(namespace, podName, node1Name, podV4IP, egressPodLabel)
				egressPod2 := *newPodWithLabels(namespace, "egress-pod2", node2Name, "10.128.0.16", egressPodLabel)
				egressNamespace := newNamespace(namespace)

				node1 := v1.Node{
					ObjectMeta: metav1.ObjectMeta{
						Name: node1Name,
						Annotations: map[string]string{
							"k8s.ovn.org/node-primary-ifaddr": fmt.Sprintf("{\"ipv4\": \"%s\"}", node1IPv4),
							"k8s.ovn.org/node-subnets":        fmt.Sprintf("{\"default\":\"%s\"}", v4NodeSubnet),
							"k8s.ovn.org/l3-gateway-config":   `{"default":{"mode":"local","mac-address":"7e:57:f8:f0:3c:49", "ip-address":"192.168.126.12/24", "next-hop":"192.168.126.1"}}`,
							"k8s.ovn.org/node-chassis-id":     "79fdcfc4-6fe6-4cd3-8242-c0f85a4668ec",
						},
					},
					Status: v1.NodeStatus{
						Conditions: []v1.NodeCondition{
							{
								Type:   v1.NodeReady,
								Status: v1.ConditionTrue,
							},
						},
					},
				}
				node2 := v1.Node{
					ObjectMeta: metav1.ObjectMeta{
						Name: node2Name,
						Annotations: map[string]string{
							"k8s.ovn.org/node-primary-ifaddr": fmt.Sprintf("{\"ipv4\": \"%s\"}", node2IPv4),
							"k8s.ovn.org/node-subnets":        fmt.Sprintf("{\"default\":\"%s\"}", v4NodeSubnet),
							"k8s.ovn.org/l3-gateway-config":   `{"default":{"mode":"local","mac-address":"7e:57:f8:f0:3c:49", "ip-address":"192.168.126.51/24", "next-hop":"192.168.126.1"}}`,
							"k8s.ovn.org/node-chassis-id":     "89fdcfc4-6fe6-4cd3-8242-c0f85a4668ec",
						},
					},
					Status: v1.NodeStatus{
						Conditions: []v1.NodeCondition{
							{
								Type:   v1.NodeReady,
								Status: v1.ConditionTrue,
							},
						},
					},
				}

				eIP := egressipv1.EgressIP{
					ObjectMeta: newEgressIPMeta(egressIPName),
					Spec: egressipv1.EgressIPSpec{
						EgressIPs: []string{egressIP1, egressIP2},
						PodSelector: metav1.LabelSelector{
							MatchLabels: egressPodLabel,
						},
						NamespaceSelector: metav1.LabelSelector{
							MatchLabels: map[string]string{
								"name": egressNamespace.Name,
							},
						},
					},
					Status: egressipv1.EgressIPStatus{
						Items: []egressipv1.EgressIPStatusItem{},
					},
				}

				fakeOvn.startWithDBSetup(
					libovsdbtest.TestSetup{
						NBData: []libovsdbtest.TestData{
							&nbdb.LogicalRouter{
								Name: ovntypes.OVNClusterRouter,
								UUID: ovntypes.OVNClusterRouter + "-UUID",
							},
							&nbdb.LogicalRouter{
								Name: ovntypes.GWRouterPrefix + node1.Name,
								UUID: ovntypes.GWRouterPrefix + node1.Name + "-UUID",
							},
							&nbdb.LogicalRouter{
								Name: ovntypes.GWRouterPrefix + node2.Name,
								UUID: ovntypes.GWRouterPrefix + node2.Name + "-UUID",
							},
							&nbdb.LogicalRouterPort{
								UUID:     ovntypes.GWRouterToJoinSwitchPrefix + ovntypes.GWRouterPrefix + node1.Name + "-UUID",
								Name:     ovntypes.GWRouterToJoinSwitchPrefix + ovntypes.GWRouterPrefix + node1.Name,
								Networks: []string{"100.64.0.2/29"},
							},
							&nbdb.LogicalRouterPort{
								UUID:     ovntypes.GWRouterToJoinSwitchPrefix + ovntypes.GWRouterPrefix + node2.Name + "-UUID",
								Name:     ovntypes.GWRouterToJoinSwitchPrefix + ovntypes.GWRouterPrefix + node2.Name,
								Networks: []string{"100.64.0.3/29"},
							},
							&nbdb.LogicalSwitchPort{
								UUID: types.EXTSwitchToGWRouterPrefix + types.GWRouterPrefix + node1Name + "UUID",
								Name: types.EXTSwitchToGWRouterPrefix + types.GWRouterPrefix + node1Name,
								Type: "router",
								Options: map[string]string{
									"router-port": types.GWRouterToExtSwitchPrefix + "GR_" + node1Name,
								},
							},
							&nbdb.LogicalSwitchPort{
								UUID: types.EXTSwitchToGWRouterPrefix + types.GWRouterPrefix + node2Name + "UUID",
								Name: types.EXTSwitchToGWRouterPrefix + types.GWRouterPrefix + node2Name,
								Type: "router",
								Options: map[string]string{
									"router-port": types.GWRouterToExtSwitchPrefix + "GR_" + node2Name,
								},
							},
						},
					},
					&egressipv1.EgressIPList{
						Items: []egressipv1.EgressIP{eIP},
					},
					&v1.NodeList{
						Items: []v1.Node{node1, node2},
					},
					&v1.NamespaceList{
						Items: []v1.Namespace{*egressNamespace},
					},
					&v1.PodList{
						Items: []v1.Pod{egressPod1, egressPod2},
					},
				)

				i, n, _ := net.ParseCIDR(podV4IP + "/23")
				n.IP = i
				fakeOvn.controller.logicalPortCache.add("", util.GetLogicalPortName(egressPod1.Namespace, egressPod1.Name), "", nil, []*net.IPNet{n})
				i, n, _ = net.ParseCIDR("10.128.0.16" + "/23")
				n.IP = i
				fakeOvn.controller.logicalPortCache.add("", util.GetLogicalPortName(egressPod2.Namespace, egressPod2.Name), "", nil, []*net.IPNet{n})

				fakeOvn.controller.WatchEgressIPNamespaces()
				fakeOvn.controller.WatchEgressIPPods()
				fakeOvn.controller.WatchEgressNodes()
				fakeOvn.controller.WatchEgressIP()

				expectedDatabaseState := []libovsdbtest.TestData{
					&nbdb.LogicalRouterPolicy{
						Priority: types.DefaultNoRereoutePriority,
						Match:    "ip4.src == 10.128.0.0/14 && ip4.dst == 10.128.0.0/14",
						Action:   nbdb.LogicalRouterPolicyActionAllow,
						UUID:     "no-reroute-UUID",
					},
					&nbdb.LogicalRouterPolicy{
						Priority: types.DefaultNoRereoutePriority,
						Match:    fmt.Sprintf("ip4.src == 10.128.0.0/14 && ip4.dst == %s", config.Gateway.V4JoinSubnet),
						Action:   nbdb.LogicalRouterPolicyActionAllow,
						UUID:     "no-reroute-service-UUID",
					},
					&nbdb.LogicalRouter{
						Name:     ovntypes.OVNClusterRouter,
						UUID:     ovntypes.OVNClusterRouter + "-UUID",
						Policies: []string{"no-reroute-UUID", "no-reroute-service-UUID"},
					},
					&nbdb.LogicalRouter{
						Name: ovntypes.GWRouterPrefix + node1.Name,
						UUID: ovntypes.GWRouterPrefix + node1.Name + "-UUID",
					},
					&nbdb.LogicalRouter{
						Name: ovntypes.GWRouterPrefix + node2.Name,
						UUID: ovntypes.GWRouterPrefix + node2.Name + "-UUID",
					},
					&nbdb.LogicalRouterPort{
						UUID:     ovntypes.GWRouterToJoinSwitchPrefix + ovntypes.GWRouterPrefix + node2.Name + "-UUID",
						Name:     ovntypes.GWRouterToJoinSwitchPrefix + ovntypes.GWRouterPrefix + node2.Name,
						Networks: []string{"100.64.0.3/29"},
					},
					&nbdb.LogicalRouterPort{
						UUID:     ovntypes.GWRouterToJoinSwitchPrefix + ovntypes.GWRouterPrefix + node1.Name + "-UUID",
						Name:     ovntypes.GWRouterToJoinSwitchPrefix + ovntypes.GWRouterPrefix + node1.Name,
						Networks: []string{"100.64.0.2/29"},
					},
					&nbdb.LogicalSwitchPort{
						UUID: types.EXTSwitchToGWRouterPrefix + types.GWRouterPrefix + node1Name + "UUID",
						Name: types.EXTSwitchToGWRouterPrefix + types.GWRouterPrefix + node1Name,
						Type: "router",
						Options: map[string]string{
							"router-port": types.GWRouterToExtSwitchPrefix + "GR_" + node1Name,
						},
					},
					&nbdb.LogicalSwitchPort{
						UUID: types.EXTSwitchToGWRouterPrefix + types.GWRouterPrefix + node2Name + "UUID",
						Name: types.EXTSwitchToGWRouterPrefix + types.GWRouterPrefix + node2Name,
						Type: "router",
						Options: map[string]string{
							"router-port": types.GWRouterToExtSwitchPrefix + "GR_" + node2Name,
						},
					},
				}
				gomega.Eventually(fakeOvn.nbClient).Should(libovsdbtest.HaveData(expectedDatabaseState))

				gomega.Eventually(getEgressIPStatusLen(egressIPName)).Should(gomega.Equal(0))
				gomega.Eventually(isEgressAssignableNode(node1.Name)).Should(gomega.BeFalse())
				gomega.Eventually(isEgressAssignableNode(node2.Name)).Should(gomega.BeFalse())

				node1.Labels = map[string]string{
					"k8s.ovn.org/egress-assignable": "",
				}

				_, err := fakeOvn.fakeClient.KubeClient.CoreV1().Nodes().Update(context.TODO(), &node1, metav1.UpdateOptions{})
				gomega.Expect(err).NotTo(gomega.HaveOccurred())

				gomega.Eventually(isEgressAssignableNode(node1.Name)).Should(gomega.BeTrue())
				gomega.Eventually(isEgressAssignableNode(node2.Name)).Should(gomega.BeFalse())
				gomega.Eventually(getEgressIPStatusLen(egressIPName)).Should(gomega.Equal(1))
				gomega.Eventually(getEgressIPReassignmentCount).Should(gomega.Equal(1))
				eips, nodes := getEgressIPStatus(egressIPName)
				gomega.Expect(nodes[0]).To(gomega.Equal(node1.Name))

				expectedNatLogicalPort1 := "k8s-node1"
				expectedDatabaseState = []libovsdbtest.TestData{
					&nbdb.LogicalRouterPolicy{
						Priority: types.DefaultNoRereoutePriority,
						Match:    "ip4.src == 10.128.0.0/14 && ip4.dst == 10.128.0.0/14",
						Action:   nbdb.LogicalRouterPolicyActionAllow,
						UUID:     "no-reroute-UUID",
					},
					&nbdb.LogicalRouterPolicy{
						Priority: types.DefaultNoRereoutePriority,
						Match:    fmt.Sprintf("ip4.src == 10.128.0.0/14 && ip4.dst == %s", config.Gateway.V4JoinSubnet),
						Action:   nbdb.LogicalRouterPolicyActionAllow,
						UUID:     "no-reroute-service-UUID",
					},
					&nbdb.LogicalRouterPolicy{
						Priority: types.EgressIPReroutePriority,
						Match:    fmt.Sprintf("ip4.src == %s", egressPod1.Status.PodIP),
						Action:   nbdb.LogicalRouterPolicyActionReroute,
						Nexthops: []string{"100.64.0.2"},
						ExternalIDs: map[string]string{
							"name": eIP.Name,
						},
						UUID: "reroute-UUID1",
					},
					&nbdb.LogicalRouterPolicy{
						Priority: types.EgressIPReroutePriority,
						Match:    fmt.Sprintf("ip4.src == %s", egressPod2.Status.PodIP),
						Action:   nbdb.LogicalRouterPolicyActionReroute,
						Nexthops: []string{"100.64.0.2"},
						ExternalIDs: map[string]string{
							"name": eIP.Name,
						},
						UUID: "reroute-UUID2",
					},
					&nbdb.LogicalRouter{
						Name:     ovntypes.OVNClusterRouter,
						UUID:     ovntypes.OVNClusterRouter + "-UUID",
						Policies: []string{"no-reroute-UUID", "no-reroute-service-UUID", "reroute-UUID1", "reroute-UUID2"},
					},
					&nbdb.LogicalRouter{
						Name: ovntypes.GWRouterPrefix + node1.Name,
						UUID: ovntypes.GWRouterPrefix + node1.Name + "-UUID",
						Nat:  []string{"egressip-nat-UUID1", "egressip-nat-UUID2"},
					},
					&nbdb.LogicalRouter{
						Name: ovntypes.GWRouterPrefix + node2.Name,
						UUID: ovntypes.GWRouterPrefix + node2.Name + "-UUID",
					},
					&nbdb.NAT{
						UUID:       "egressip-nat-UUID1",
						LogicalIP:  podV4IP,
						ExternalIP: eips[0],
						ExternalIDs: map[string]string{
							"name": egressIPName,
						},
						Type:        nbdb.NATTypeSNAT,
						LogicalPort: &expectedNatLogicalPort1,
						Options: map[string]string{
							"stateless": "false",
						},
					},
					&nbdb.NAT{
						UUID:       "egressip-nat-UUID2",
						LogicalIP:  "10.128.0.16",
						ExternalIP: eips[0],
						ExternalIDs: map[string]string{
							"name": egressIPName,
						},
						Type:        nbdb.NATTypeSNAT,
						LogicalPort: &expectedNatLogicalPort1,
						Options: map[string]string{
							"stateless": "false",
						},
					},
					&nbdb.LogicalSwitchPort{
						UUID: types.EXTSwitchToGWRouterPrefix + types.GWRouterPrefix + node1Name + "UUID",
						Name: types.EXTSwitchToGWRouterPrefix + types.GWRouterPrefix + node1Name,
						Type: "router",
						Options: map[string]string{
							"router-port":               types.GWRouterToExtSwitchPrefix + "GR_" + node1Name,
							"nat-addresses":             "router",
							"exclude-lb-vips-from-garp": "true",
						},
					},
					&nbdb.LogicalSwitchPort{
						UUID: types.EXTSwitchToGWRouterPrefix + types.GWRouterPrefix + node2Name + "UUID",
						Name: types.EXTSwitchToGWRouterPrefix + types.GWRouterPrefix + node2Name,
						Type: "router",
						Options: map[string]string{
							"router-port": types.GWRouterToExtSwitchPrefix + "GR_" + node2Name,
						},
					},
					&nbdb.LogicalRouterPort{
						UUID:     ovntypes.GWRouterToJoinSwitchPrefix + ovntypes.GWRouterPrefix + node2.Name + "-UUID",
						Name:     ovntypes.GWRouterToJoinSwitchPrefix + ovntypes.GWRouterPrefix + node2.Name,
						Networks: []string{"100.64.0.3/29"},
					},
					&nbdb.LogicalRouterPort{
						UUID:     ovntypes.GWRouterToJoinSwitchPrefix + ovntypes.GWRouterPrefix + node1.Name + "-UUID",
						Name:     ovntypes.GWRouterToJoinSwitchPrefix + ovntypes.GWRouterPrefix + node1.Name,
						Networks: []string{"100.64.0.2/29"},
					},
				}
				gomega.Eventually(fakeOvn.nbClient).Should(libovsdbtest.HaveData(expectedDatabaseState))

				node2.Labels = map[string]string{
					"k8s.ovn.org/egress-assignable": "",
				}

				_, err = fakeOvn.fakeClient.KubeClient.CoreV1().Nodes().Update(context.TODO(), &node2, metav1.UpdateOptions{})
				gomega.Expect(err).NotTo(gomega.HaveOccurred())

				gomega.Eventually(getEgressIPAllocatorSizeSafely).Should(gomega.Equal(2))
				gomega.Expect(fakeOvn.controller.eIPC.allocator.cache).To(gomega.HaveKey(node1.Name))
				gomega.Expect(fakeOvn.controller.eIPC.allocator.cache).To(gomega.HaveKey(node2.Name))
				gomega.Eventually(isEgressAssignableNode(node1.Name)).Should(gomega.BeTrue())
				gomega.Eventually(isEgressAssignableNode(node2.Name)).Should(gomega.BeTrue())
				gomega.Eventually(getEgressIPStatusLen(egressIPName)).Should(gomega.Equal(2))
				gomega.Eventually(getEgressIPReassignmentCount).Should(gomega.Equal(0))

				eips, nodes = getEgressIPStatus(egressIPName)
				gomega.Expect(nodes[0]).To(gomega.Equal(node1.Name))
				gomega.Expect(nodes[1]).To(gomega.Equal(node2.Name))

				expectedNatLogicalPort2 := "k8s-node2"
				expectedDatabaseState = []libovsdbtest.TestData{
					&nbdb.LogicalRouterPolicy{
						Priority: types.DefaultNoRereoutePriority,
						Match:    "ip4.src == 10.128.0.0/14 && ip4.dst == 10.128.0.0/14",
						Action:   nbdb.LogicalRouterPolicyActionAllow,
						UUID:     "no-reroute-UUID",
					},
					&nbdb.LogicalRouterPolicy{
						Priority: types.DefaultNoRereoutePriority,
						Match:    fmt.Sprintf("ip4.src == 10.128.0.0/14 && ip4.dst == %s", config.Gateway.V4JoinSubnet),
						Action:   nbdb.LogicalRouterPolicyActionAllow,
						UUID:     "no-reroute-service-UUID",
					},
					&nbdb.LogicalRouterPolicy{
						Priority: types.EgressIPReroutePriority,
						Match:    fmt.Sprintf("ip4.src == %s", egressPod1.Status.PodIP),
						Action:   nbdb.LogicalRouterPolicyActionReroute,
						Nexthops: []string{"100.64.0.2", "100.64.0.3"},
						ExternalIDs: map[string]string{
							"name": eIP.Name,
						},
						UUID: "reroute-UUID1",
					},
					&nbdb.LogicalRouterPolicy{
						Priority: types.EgressIPReroutePriority,
						Match:    fmt.Sprintf("ip4.src == %s", egressPod2.Status.PodIP),
						Action:   nbdb.LogicalRouterPolicyActionReroute,
						Nexthops: []string{"100.64.0.2", "100.64.0.3"},
						ExternalIDs: map[string]string{
							"name": eIP.Name,
						},
						UUID: "reroute-UUID2",
					},
					&nbdb.NAT{
						UUID:       "egressip-nat-UUID1",
						LogicalIP:  podV4IP,
						ExternalIP: eips[0],
						ExternalIDs: map[string]string{
							"name": egressIPName,
						},
						Type:        nbdb.NATTypeSNAT,
						LogicalPort: &expectedNatLogicalPort1,
						Options: map[string]string{
							"stateless": "false",
						},
					},
					&nbdb.NAT{
						UUID:       "egressip-nat-UUID2",
						LogicalIP:  "10.128.0.16",
						ExternalIP: eips[0],
						ExternalIDs: map[string]string{
							"name": egressIPName,
						},
						Type:        nbdb.NATTypeSNAT,
						LogicalPort: &expectedNatLogicalPort1,
						Options: map[string]string{
							"stateless": "false",
						},
					},
					&nbdb.NAT{
						UUID:       "egressip-nat-UUID3",
						LogicalIP:  podV4IP,
						ExternalIP: eips[1],
						ExternalIDs: map[string]string{
							"name": egressIPName,
						},
						Type:        nbdb.NATTypeSNAT,
						LogicalPort: &expectedNatLogicalPort2,
						Options: map[string]string{
							"stateless": "false",
						},
					},
					&nbdb.NAT{
						UUID:       "egressip-nat-UUID4",
						LogicalIP:  "10.128.0.16",
						ExternalIP: eips[1],
						ExternalIDs: map[string]string{
							"name": egressIPName,
						},
						Type:        nbdb.NATTypeSNAT,
						LogicalPort: &expectedNatLogicalPort2,
						Options: map[string]string{
							"stateless": "false",
						},
					},
					&nbdb.LogicalRouter{
						Name:     ovntypes.OVNClusterRouter,
						UUID:     ovntypes.OVNClusterRouter + "-UUID",
						Policies: []string{"no-reroute-UUID", "no-reroute-service-UUID", "reroute-UUID1", "reroute-UUID2"},
					},
					&nbdb.LogicalRouter{
						Name: ovntypes.GWRouterPrefix + node1.Name,
						UUID: ovntypes.GWRouterPrefix + node1.Name + "-UUID",
						Nat:  []string{"egressip-nat-UUID1", "egressip-nat-UUID2"},
					},
					&nbdb.LogicalRouter{
						Name: ovntypes.GWRouterPrefix + node2.Name,
						UUID: ovntypes.GWRouterPrefix + node2.Name + "-UUID",
						Nat:  []string{"egressip-nat-UUID3", "egressip-nat-UUID4"},
					},
					&nbdb.LogicalRouterPort{
						UUID:     ovntypes.GWRouterToJoinSwitchPrefix + ovntypes.GWRouterPrefix + node2.Name + "-UUID",
						Name:     ovntypes.GWRouterToJoinSwitchPrefix + ovntypes.GWRouterPrefix + node2.Name,
						Networks: []string{"100.64.0.3/29"},
					},
					&nbdb.LogicalRouterPort{
						UUID:     ovntypes.GWRouterToJoinSwitchPrefix + ovntypes.GWRouterPrefix + node1.Name + "-UUID",
						Name:     ovntypes.GWRouterToJoinSwitchPrefix + ovntypes.GWRouterPrefix + node1.Name,
						Networks: []string{"100.64.0.2/29"},
					},
					&nbdb.LogicalSwitchPort{
						UUID: types.EXTSwitchToGWRouterPrefix + types.GWRouterPrefix + node1Name + "UUID",
						Name: types.EXTSwitchToGWRouterPrefix + types.GWRouterPrefix + node1Name,
						Type: "router",
						Options: map[string]string{
							"router-port":               types.GWRouterToExtSwitchPrefix + "GR_" + node1Name,
							"nat-addresses":             "router",
							"exclude-lb-vips-from-garp": "true",
						},
					},
					&nbdb.LogicalSwitchPort{
						UUID: types.EXTSwitchToGWRouterPrefix + types.GWRouterPrefix + node2Name + "UUID",
						Name: types.EXTSwitchToGWRouterPrefix + types.GWRouterPrefix + node2Name,
						Type: "router",
						Options: map[string]string{
							"router-port":               types.GWRouterToExtSwitchPrefix + "GR_" + node2Name,
							"nat-addresses":             "router",
							"exclude-lb-vips-from-garp": "true",
						},
					},
				}
				gomega.Eventually(fakeOvn.nbClient).Should(libovsdbtest.HaveData(expectedDatabaseState))

				// remove label from node2
				node2.Labels = map[string]string{}

				_, err = fakeOvn.fakeClient.KubeClient.CoreV1().Nodes().Update(context.TODO(), &node2, metav1.UpdateOptions{})
				gomega.Expect(err).NotTo(gomega.HaveOccurred())

				gomega.Eventually(getEgressIPStatusLen(egressIPName)).Should(gomega.Equal(1))
				gomega.Eventually(getEgressIPReassignmentCount).Should(gomega.Equal(1))

				expectedDatabaseState = []libovsdbtest.TestData{
					&nbdb.LogicalRouterPolicy{
						Priority: types.DefaultNoRereoutePriority,
						Match:    "ip4.src == 10.128.0.0/14 && ip4.dst == 10.128.0.0/14",
						Action:   nbdb.LogicalRouterPolicyActionAllow,
						UUID:     "no-reroute-UUID",
					},
					&nbdb.LogicalRouterPolicy{
						Priority: types.DefaultNoRereoutePriority,
						Match:    fmt.Sprintf("ip4.src == 10.128.0.0/14 && ip4.dst == %s", config.Gateway.V4JoinSubnet),
						Action:   nbdb.LogicalRouterPolicyActionAllow,
						UUID:     "no-reroute-service-UUID",
					},
					&nbdb.LogicalRouterPolicy{
						Priority: types.EgressIPReroutePriority,
						Match:    fmt.Sprintf("ip4.src == %s", egressPod1.Status.PodIP),
						Action:   nbdb.LogicalRouterPolicyActionReroute,
						Nexthops: nodeLogicalRouterIPv4,
						ExternalIDs: map[string]string{
							"name": eIP.Name,
						},
						UUID: "reroute-UUID1",
					},
					&nbdb.LogicalRouterPolicy{
						Priority: types.EgressIPReroutePriority,
						Match:    fmt.Sprintf("ip4.src == %s", egressPod2.Status.PodIP),
						Action:   nbdb.LogicalRouterPolicyActionReroute,
						Nexthops: nodeLogicalRouterIPv4,
						ExternalIDs: map[string]string{
							"name": eIP.Name,
						},
						UUID: "reroute-UUID2",
					},
					&nbdb.NAT{
						UUID:       "egressip-nat-UUID1",
						LogicalIP:  podV4IP,
						ExternalIP: eips[0],
						ExternalIDs: map[string]string{
							"name": egressIPName,
						},
						Type:        nbdb.NATTypeSNAT,
						LogicalPort: &expectedNatLogicalPort1,
						Options: map[string]string{
							"stateless": "false",
						},
					},
					&nbdb.NAT{
						UUID:       "egressip-nat-UUID2",
						LogicalIP:  "10.128.0.16",
						ExternalIP: eips[0],
						ExternalIDs: map[string]string{
							"name": egressIPName,
						},
						Type:        nbdb.NATTypeSNAT,
						LogicalPort: &expectedNatLogicalPort1,
						Options: map[string]string{
							"stateless": "false",
						},
					},
					&nbdb.NAT{
						UUID:       "egressip-nat-UUID3",
						LogicalIP:  "10.128.0.16",
						ExternalIP: "192.168.126.51", // adds back SNAT towards nodeIP
						Type:       nbdb.NATTypeSNAT,
						Options: map[string]string{
							"stateless": "false",
						},
					},
					&nbdb.LogicalRouter{
						Name:     ovntypes.OVNClusterRouter,
						UUID:     ovntypes.OVNClusterRouter + "-UUID",
						Policies: []string{"no-reroute-UUID", "no-reroute-service-UUID", "reroute-UUID1", "reroute-UUID2"},
					},
					&nbdb.LogicalRouter{
						Name: ovntypes.GWRouterPrefix + node1.Name,
						UUID: ovntypes.GWRouterPrefix + node1.Name + "-UUID",
						Nat:  []string{"egressip-nat-UUID1", "egressip-nat-UUID2"},
					},
					&nbdb.LogicalRouter{
						Name: ovntypes.GWRouterPrefix + node2.Name,
						UUID: ovntypes.GWRouterPrefix + node2.Name + "-UUID",
						Nat:  []string{"egressip-nat-UUID3"},
					},
					&nbdb.LogicalRouterPort{
						UUID:     ovntypes.GWRouterToJoinSwitchPrefix + ovntypes.GWRouterPrefix + node2.Name + "-UUID",
						Name:     ovntypes.GWRouterToJoinSwitchPrefix + ovntypes.GWRouterPrefix + node2.Name,
						Networks: []string{"100.64.0.3/29"},
					},
					&nbdb.LogicalRouterPort{
						UUID:     ovntypes.GWRouterToJoinSwitchPrefix + ovntypes.GWRouterPrefix + node1.Name + "-UUID",
						Name:     ovntypes.GWRouterToJoinSwitchPrefix + ovntypes.GWRouterPrefix + node1.Name,
						Networks: []string{"100.64.0.2/29"},
					},
					&nbdb.LogicalSwitchPort{
						UUID: types.EXTSwitchToGWRouterPrefix + types.GWRouterPrefix + node1Name + "UUID",
						Name: types.EXTSwitchToGWRouterPrefix + types.GWRouterPrefix + node1Name,
						Type: "router",
						Options: map[string]string{
							"router-port":               types.GWRouterToExtSwitchPrefix + "GR_" + node1Name,
							"nat-addresses":             "router",
							"exclude-lb-vips-from-garp": "true",
						},
					},
					&nbdb.LogicalSwitchPort{
						UUID: types.EXTSwitchToGWRouterPrefix + types.GWRouterPrefix + node2Name + "UUID",
						Name: types.EXTSwitchToGWRouterPrefix + types.GWRouterPrefix + node2Name,
						Type: "router",
						Options: map[string]string{
							"router-port": types.GWRouterToExtSwitchPrefix + "GR_" + node2Name,
						},
					},
				}
				gomega.Eventually(fakeOvn.nbClient).Should(libovsdbtest.HaveData(expectedDatabaseState))

				// remove label from node1
				node1.Labels = map[string]string{}

				_, err = fakeOvn.fakeClient.KubeClient.CoreV1().Nodes().Update(context.TODO(), &node1, metav1.UpdateOptions{})
				gomega.Expect(err).NotTo(gomega.HaveOccurred())

				gomega.Eventually(getEgressIPStatusLen(egressIPName)).Should(gomega.Equal(0))
				gomega.Eventually(getEgressIPReassignmentCount).Should(gomega.Equal(1)) // though 2 egressIPs to be re-assigned its only 1 egressIP object

				expectedDatabaseState = []libovsdbtest.TestData{
					&nbdb.LogicalRouterPolicy{
						Priority: types.DefaultNoRereoutePriority,
						Match:    "ip4.src == 10.128.0.0/14 && ip4.dst == 10.128.0.0/14",
						Action:   nbdb.LogicalRouterPolicyActionAllow,
						UUID:     "no-reroute-UUID",
					},
					&nbdb.LogicalRouterPolicy{
						Priority: types.DefaultNoRereoutePriority,
						Match:    fmt.Sprintf("ip4.src == 10.128.0.0/14 && ip4.dst == %s", config.Gateway.V4JoinSubnet),
						Action:   nbdb.LogicalRouterPolicyActionAllow,
						UUID:     "no-reroute-service-UUID",
					},
					&nbdb.NAT{
						UUID:       "egressip-nat-UUID1",
						LogicalIP:  podV4IP,
						ExternalIP: "192.168.126.12", // adds back SNAT towards nodeIP
						Type:       nbdb.NATTypeSNAT,
						Options: map[string]string{
							"stateless": "false",
						},
					},
					&nbdb.NAT{
						UUID:       "egressip-nat-UUID3",
						LogicalIP:  "10.128.0.16",
						ExternalIP: "192.168.126.51",
						Type:       nbdb.NATTypeSNAT,
						Options: map[string]string{
							"stateless": "false",
						},
					},
					&nbdb.LogicalRouter{
						Name:     ovntypes.OVNClusterRouter,
						UUID:     ovntypes.OVNClusterRouter + "-UUID",
						Policies: []string{"no-reroute-UUID", "no-reroute-service-UUID"},
					},
					&nbdb.LogicalRouter{
						Name: ovntypes.GWRouterPrefix + node1.Name,
						UUID: ovntypes.GWRouterPrefix + node1.Name + "-UUID",
						Nat:  []string{"egressip-nat-UUID1"},
					},
					&nbdb.LogicalRouter{
						Name: ovntypes.GWRouterPrefix + node2.Name,
						UUID: ovntypes.GWRouterPrefix + node2.Name + "-UUID",
						Nat:  []string{"egressip-nat-UUID3"},
					},
					&nbdb.LogicalRouterPort{
						UUID:     ovntypes.GWRouterToJoinSwitchPrefix + ovntypes.GWRouterPrefix + node2.Name + "-UUID",
						Name:     ovntypes.GWRouterToJoinSwitchPrefix + ovntypes.GWRouterPrefix + node2.Name,
						Networks: []string{"100.64.0.3/29"},
					},
					&nbdb.LogicalRouterPort{
						UUID:     ovntypes.GWRouterToJoinSwitchPrefix + ovntypes.GWRouterPrefix + node1.Name + "-UUID",
						Name:     ovntypes.GWRouterToJoinSwitchPrefix + ovntypes.GWRouterPrefix + node1.Name,
						Networks: []string{"100.64.0.2/29"},
					},
					&nbdb.LogicalSwitchPort{
						UUID: types.EXTSwitchToGWRouterPrefix + types.GWRouterPrefix + node1Name + "UUID",
						Name: types.EXTSwitchToGWRouterPrefix + types.GWRouterPrefix + node1Name,
						Type: "router",
						Options: map[string]string{
							"router-port": types.GWRouterToExtSwitchPrefix + "GR_" + node1Name,
						},
					},
					&nbdb.LogicalSwitchPort{
						UUID: types.EXTSwitchToGWRouterPrefix + types.GWRouterPrefix + node2Name + "UUID",
						Name: types.EXTSwitchToGWRouterPrefix + types.GWRouterPrefix + node2Name,
						Type: "router",
						Options: map[string]string{
							"router-port": types.GWRouterToExtSwitchPrefix + "GR_" + node2Name,
						},
					},
				}
				gomega.Eventually(fakeOvn.nbClient).Should(libovsdbtest.HaveData(expectedDatabaseState))

				return nil
			}

			err := app.Run([]string{app.Name})
			gomega.Expect(err).NotTo(gomega.HaveOccurred())
		})

		ginkgo.It("should re-balance EgressIPs when their node is removed", func() {
			app.Action = func(ctx *cli.Context) error {

				egressIP := "192.168.126.101"
				node1IPv4 := "192.168.126.12/24"
				node1IPv6 := "0:0:0:0:0:feff:c0a8:8e0c/64"
				node2IPv4 := "192.168.126.51/24"

				node1 := v1.Node{
					ObjectMeta: metav1.ObjectMeta{
						Name: node1Name,
						Annotations: map[string]string{
							"k8s.ovn.org/node-primary-ifaddr": fmt.Sprintf("{\"ipv4\": \"%s\", \"ipv6\": \"%s\"}", node1IPv4, node1IPv6),
							"k8s.ovn.org/node-subnets":        fmt.Sprintf("{\"default\":[\"%s\", \"%s\"]}", v4NodeSubnet, v6NodeSubnet),
						},
						Labels: map[string]string{
							"k8s.ovn.org/egress-assignable": "",
						},
					},
					Status: v1.NodeStatus{
						Conditions: []v1.NodeCondition{
							{
								Type:   v1.NodeReady,
								Status: v1.ConditionTrue,
							},
						},
					},
				}
				node2 := v1.Node{
					ObjectMeta: metav1.ObjectMeta{
						Name: node2Name,
						Annotations: map[string]string{
							"k8s.ovn.org/node-primary-ifaddr": fmt.Sprintf("{\"ipv4\": \"%s\", \"ipv6\": \"%s\"}", node2IPv4, ""),
							"k8s.ovn.org/node-subnets":        fmt.Sprintf("{\"default\":\"%s\"}", v4NodeSubnet),
						},
						Labels: map[string]string{
							"k8s.ovn.org/egress-assignable": "",
						},
					},
					Status: v1.NodeStatus{
						Conditions: []v1.NodeCondition{
							{
								Type:   v1.NodeReady,
								Status: v1.ConditionTrue,
							},
						},
					},
				}

				eIP := egressipv1.EgressIP{
					ObjectMeta: newEgressIPMeta(egressIPName),
					Spec: egressipv1.EgressIPSpec{
						EgressIPs: []string{egressIP},
					},
					Status: egressipv1.EgressIPStatus{
						Items: []egressipv1.EgressIPStatusItem{},
					},
				}

				fakeOvn.startWithDBSetup(
					libovsdbtest.TestSetup{
						NBData: []libovsdbtest.TestData{
							&nbdb.LogicalRouterPort{
								UUID:     ovntypes.GWRouterToJoinSwitchPrefix + ovntypes.GWRouterPrefix + node1.Name + "-UUID",
								Name:     ovntypes.GWRouterToJoinSwitchPrefix + ovntypes.GWRouterPrefix + node1.Name,
								Networks: []string{nodeLogicalRouterIfAddrV4, nodeLogicalRouterIfAddrV6},
							},
							&nbdb.LogicalRouterPort{
								UUID:     ovntypes.GWRouterToJoinSwitchPrefix + ovntypes.GWRouterPrefix + node2.Name + "-UUID",
								Name:     ovntypes.GWRouterToJoinSwitchPrefix + ovntypes.GWRouterPrefix + node2.Name,
								Networks: []string{nodeLogicalRouterIfAddrV4},
							},
							&nbdb.LogicalRouter{
								Name: ovntypes.OVNClusterRouter,
								UUID: ovntypes.OVNClusterRouter + "-UUID",
							},
							&nbdb.LogicalRouter{
								Name: ovntypes.GWRouterPrefix + node1.Name,
								UUID: ovntypes.GWRouterPrefix + node1.Name + "-UUID",
							},
							&nbdb.LogicalRouter{
								Name: ovntypes.GWRouterPrefix + node2.Name,
								UUID: ovntypes.GWRouterPrefix + node2.Name + "-UUID",
							},
							&nbdb.LogicalSwitchPort{
								UUID: types.EXTSwitchToGWRouterPrefix + types.GWRouterPrefix + node1Name + "UUID",
								Name: types.EXTSwitchToGWRouterPrefix + types.GWRouterPrefix + node1Name,
								Type: "router",
								Options: map[string]string{
									"router-port": types.GWRouterToExtSwitchPrefix + "GR_" + node1Name,
								},
							},
							&nbdb.LogicalSwitchPort{
								UUID: types.EXTSwitchToGWRouterPrefix + types.GWRouterPrefix + node2Name + "UUID",
								Name: types.EXTSwitchToGWRouterPrefix + types.GWRouterPrefix + node2Name,
								Type: "router",
								Options: map[string]string{
									"router-port": types.GWRouterToExtSwitchPrefix + "GR_" + node2Name,
								},
							},
						},
					},
					&egressipv1.EgressIPList{
						Items: []egressipv1.EgressIP{eIP},
					},
					&v1.NodeList{
						Items: []v1.Node{node1},
					})

				fakeOvn.controller.WatchEgressIPNamespaces()
				fakeOvn.controller.WatchEgressIPPods()
				fakeOvn.controller.WatchEgressNodes()
				fakeOvn.controller.WatchEgressIP()

				expectedDatabaseState := []libovsdbtest.TestData{
					&nbdb.LogicalRouterPort{
						UUID:     ovntypes.GWRouterToJoinSwitchPrefix + ovntypes.GWRouterPrefix + node1.Name + "-UUID",
						Name:     ovntypes.GWRouterToJoinSwitchPrefix + ovntypes.GWRouterPrefix + node1.Name,
						Networks: []string{nodeLogicalRouterIfAddrV4, nodeLogicalRouterIfAddrV6},
					},
					&nbdb.LogicalRouterPort{
						UUID:     ovntypes.GWRouterToJoinSwitchPrefix + ovntypes.GWRouterPrefix + node2.Name + "-UUID",
						Name:     ovntypes.GWRouterToJoinSwitchPrefix + ovntypes.GWRouterPrefix + node2.Name,
						Networks: []string{nodeLogicalRouterIfAddrV4},
					},
					&nbdb.LogicalRouterPolicy{
						Priority: types.DefaultNoRereoutePriority,
						Match:    "ip4.src == 10.128.0.0/14 && ip4.dst == 10.128.0.0/14",
						Action:   nbdb.LogicalRouterPolicyActionAllow,
						UUID:     "no-reroute-UUID",
					},
					&nbdb.LogicalRouterPolicy{
						Priority: types.DefaultNoRereoutePriority,
						Match:    fmt.Sprintf("ip4.src == 10.128.0.0/14 && ip4.dst == %s", config.Gateway.V4JoinSubnet),
						Action:   nbdb.LogicalRouterPolicyActionAllow,
						UUID:     "no-reroute-service-UUID",
					},
					&nbdb.LogicalRouter{
						Name:     ovntypes.OVNClusterRouter,
						UUID:     ovntypes.OVNClusterRouter + "-UUID",
						Policies: []string{"no-reroute-UUID", "no-reroute-service-UUID"},
					},
					&nbdb.LogicalRouter{
						Name: ovntypes.GWRouterPrefix + node1.Name,
						UUID: ovntypes.GWRouterPrefix + node1.Name + "-UUID",
					},
					&nbdb.LogicalRouter{
						Name: ovntypes.GWRouterPrefix + node2.Name,
						UUID: ovntypes.GWRouterPrefix + node2.Name + "-UUID",
					},
					&nbdb.LogicalSwitchPort{
						UUID: types.EXTSwitchToGWRouterPrefix + types.GWRouterPrefix + node1Name + "UUID",
						Name: types.EXTSwitchToGWRouterPrefix + types.GWRouterPrefix + node1Name,
						Type: "router",
						Options: map[string]string{
							"router-port":               types.GWRouterToExtSwitchPrefix + "GR_" + node1Name,
							"nat-addresses":             "router",
							"exclude-lb-vips-from-garp": "true",
						},
					},
					&nbdb.LogicalSwitchPort{
						UUID: types.EXTSwitchToGWRouterPrefix + types.GWRouterPrefix + node2Name + "UUID",
						Name: types.EXTSwitchToGWRouterPrefix + types.GWRouterPrefix + node2Name,
						Type: "router",
						Options: map[string]string{
							"router-port": types.GWRouterToExtSwitchPrefix + "GR_" + node2Name,
						},
					},
				}
				gomega.Eventually(fakeOvn.nbClient).Should(libovsdbtest.HaveData(expectedDatabaseState))

				gomega.Eventually(getEgressIPAllocatorSizeSafely).Should(gomega.Equal(1))
				gomega.Expect(fakeOvn.controller.eIPC.allocator.cache).To(gomega.HaveKey(node1.Name))
				gomega.Eventually(getEgressIPStatusLen(egressIPName)).Should(gomega.Equal(1))
				egressIPs, nodes := getEgressIPStatus(egressIPName)
				gomega.Expect(nodes[0]).To(gomega.Equal(node1.Name))
				gomega.Expect(egressIPs[0]).To(gomega.Equal(egressIP))

				_, err := fakeOvn.fakeClient.KubeClient.CoreV1().Nodes().Create(context.TODO(), &node2, metav1.CreateOptions{})
				gomega.Expect(err).NotTo(gomega.HaveOccurred())
				expectedDatabaseState = []libovsdbtest.TestData{
					&nbdb.LogicalRouterPort{
						UUID:     ovntypes.GWRouterToJoinSwitchPrefix + ovntypes.GWRouterPrefix + node1.Name + "-UUID",
						Name:     ovntypes.GWRouterToJoinSwitchPrefix + ovntypes.GWRouterPrefix + node1.Name,
						Networks: []string{nodeLogicalRouterIfAddrV4, nodeLogicalRouterIfAddrV6},
					},
					&nbdb.LogicalRouterPort{
						UUID:     ovntypes.GWRouterToJoinSwitchPrefix + ovntypes.GWRouterPrefix + node2.Name + "-UUID",
						Name:     ovntypes.GWRouterToJoinSwitchPrefix + ovntypes.GWRouterPrefix + node2.Name,
						Networks: []string{nodeLogicalRouterIfAddrV4},
					},
					&nbdb.LogicalRouterPolicy{
						Priority: types.DefaultNoRereoutePriority,
						Match:    "ip4.src == 10.128.0.0/14 && ip4.dst == 10.128.0.0/14",
						Action:   nbdb.LogicalRouterPolicyActionAllow,
						UUID:     "no-reroute-UUID",
					},
					&nbdb.LogicalRouterPolicy{
						Priority: types.DefaultNoRereoutePriority,
						Match:    fmt.Sprintf("ip4.src == 10.128.0.0/14 && ip4.dst == %s", config.Gateway.V4JoinSubnet),
						Action:   nbdb.LogicalRouterPolicyActionAllow,
						UUID:     "no-reroute-service-UUID",
					},
					&nbdb.LogicalRouter{
						Name:     ovntypes.OVNClusterRouter,
						UUID:     ovntypes.OVNClusterRouter + "-UUID",
						Policies: []string{"no-reroute-UUID", "no-reroute-service-UUID"},
					},
					&nbdb.LogicalRouter{
						Name: ovntypes.GWRouterPrefix + node1.Name,
						UUID: ovntypes.GWRouterPrefix + node1.Name + "-UUID",
					},
					&nbdb.LogicalRouter{
						Name: ovntypes.GWRouterPrefix + node2.Name,
						UUID: ovntypes.GWRouterPrefix + node2.Name + "-UUID",
					},
					&nbdb.LogicalSwitchPort{
						UUID: types.EXTSwitchToGWRouterPrefix + types.GWRouterPrefix + node1Name + "UUID",
						Name: types.EXTSwitchToGWRouterPrefix + types.GWRouterPrefix + node1Name,
						Type: "router",
						Options: map[string]string{
							"router-port":               types.GWRouterToExtSwitchPrefix + "GR_" + node1Name,
							"nat-addresses":             "router",
							"exclude-lb-vips-from-garp": "true",
						},
					},
					&nbdb.LogicalSwitchPort{
						UUID: types.EXTSwitchToGWRouterPrefix + types.GWRouterPrefix + node2Name + "UUID",
						Name: types.EXTSwitchToGWRouterPrefix + types.GWRouterPrefix + node2Name,
						Type: "router",
						Options: map[string]string{
							"router-port":               types.GWRouterToExtSwitchPrefix + "GR_" + node2Name,
							"nat-addresses":             "router",
							"exclude-lb-vips-from-garp": "true",
						},
					},
				}
				gomega.Eventually(fakeOvn.nbClient).Should(libovsdbtest.HaveData(expectedDatabaseState))

				gomega.Eventually(getEgressIPStatusLen(egressIPName)).Should(gomega.Equal(1))
				egressIPs, nodes = getEgressIPStatus(egressIPName)
				gomega.Expect(nodes[0]).To(gomega.Equal(node1.Name))
				gomega.Expect(egressIPs[0]).To(gomega.Equal(egressIP))
				gomega.Eventually(getEgressIPAllocatorSizeSafely).Should(gomega.Equal(2))
				gomega.Expect(fakeOvn.controller.eIPC.allocator.cache).To(gomega.HaveKey(node1.Name))
				gomega.Expect(fakeOvn.controller.eIPC.allocator.cache).To(gomega.HaveKey(node2.Name))

				err = fakeOvn.fakeClient.KubeClient.CoreV1().Nodes().Delete(context.TODO(), node1.Name, *metav1.NewDeleteOptions(0))
				gomega.Expect(err).NotTo(gomega.HaveOccurred())
				gomega.Eventually(getEgressIPAllocatorSizeSafely).Should(gomega.Equal(1))
				gomega.Expect(fakeOvn.controller.eIPC.allocator.cache).ToNot(gomega.HaveKey(node1.Name))
				gomega.Expect(fakeOvn.controller.eIPC.allocator.cache).To(gomega.HaveKey(node2.Name))
				gomega.Eventually(getEgressIPStatusLen(egressIPName)).Should(gomega.Equal(1))

				getNewNode := func() string {
					_, nodes = getEgressIPStatus(egressIPName)
					if len(nodes) > 0 {
						return nodes[0]
					}
					return ""
				}

				gomega.Eventually(getNewNode).Should(gomega.Equal(node2.Name))
				egressIPs, _ = getEgressIPStatus(egressIPName)
				gomega.Expect(egressIPs[0]).To(gomega.Equal(egressIP))

				expectedDatabaseState = []libovsdbtest.TestData{
					&nbdb.LogicalRouterPort{
						UUID:     ovntypes.GWRouterToJoinSwitchPrefix + ovntypes.GWRouterPrefix + node1.Name + "-UUID",
						Name:     ovntypes.GWRouterToJoinSwitchPrefix + ovntypes.GWRouterPrefix + node1.Name,
						Networks: []string{nodeLogicalRouterIfAddrV4, nodeLogicalRouterIfAddrV6},
					},
					&nbdb.LogicalRouterPort{
						UUID:     ovntypes.GWRouterToJoinSwitchPrefix + ovntypes.GWRouterPrefix + node2.Name + "-UUID",
						Name:     ovntypes.GWRouterToJoinSwitchPrefix + ovntypes.GWRouterPrefix + node2.Name,
						Networks: []string{nodeLogicalRouterIfAddrV4},
					},
					&nbdb.LogicalRouterPolicy{
						Priority: types.DefaultNoRereoutePriority,
						Match:    "ip4.src == 10.128.0.0/14 && ip4.dst == 10.128.0.0/14",
						Action:   nbdb.LogicalRouterPolicyActionAllow,
						UUID:     "no-reroute-UUID",
					},
					&nbdb.LogicalRouterPolicy{
						Priority: types.DefaultNoRereoutePriority,
						Match:    fmt.Sprintf("ip4.src == 10.128.0.0/14 && ip4.dst == %s", config.Gateway.V4JoinSubnet),
						Action:   nbdb.LogicalRouterPolicyActionAllow,
						UUID:     "no-reroute-service-UUID",
					},
					&nbdb.LogicalRouter{
						Name:     ovntypes.OVNClusterRouter,
						UUID:     ovntypes.OVNClusterRouter + "-UUID",
						Policies: []string{"no-reroute-UUID", "no-reroute-service-UUID"},
					},
					&nbdb.LogicalRouter{
						Name: ovntypes.GWRouterPrefix + node1.Name,
						UUID: ovntypes.GWRouterPrefix + node1.Name + "-UUID",
					},
					&nbdb.LogicalRouter{
						Name: ovntypes.GWRouterPrefix + node2.Name,
						UUID: ovntypes.GWRouterPrefix + node2.Name + "-UUID",
					},
					&nbdb.LogicalSwitchPort{
						UUID: types.EXTSwitchToGWRouterPrefix + types.GWRouterPrefix + node1Name + "UUID",
						Name: types.EXTSwitchToGWRouterPrefix + types.GWRouterPrefix + node1Name,
						Type: "router",
						Options: map[string]string{
							"router-port": types.GWRouterToExtSwitchPrefix + "GR_" + node1Name,
						},
					},
					&nbdb.LogicalSwitchPort{
						UUID: types.EXTSwitchToGWRouterPrefix + types.GWRouterPrefix + node2Name + "UUID",
						Name: types.EXTSwitchToGWRouterPrefix + types.GWRouterPrefix + node2Name,
						Type: "router",
						Options: map[string]string{
							"router-port":               types.GWRouterToExtSwitchPrefix + "GR_" + node2Name,
							"nat-addresses":             "router",
							"exclude-lb-vips-from-garp": "true",
						},
					},
				}
				gomega.Eventually(fakeOvn.nbClient).Should(libovsdbtest.HaveData(expectedDatabaseState))
				return nil
			}

			err := app.Run([]string{app.Name})
			gomega.Expect(err).NotTo(gomega.HaveOccurred())
		})

	})

	ginkgo.Context("Dual-stack assignment", func() {

		ginkgo.It("should be able to allocate non-conflicting IPv4 on node which can host it, even if it happens to be the node with more assignments", func() {
			app.Action = func(ctx *cli.Context) error {

				fakeOvn.start()
				egressIP := "192.168.126.99"

				node1 := setupNode(node1Name, []string{"0:0:0:0:0:feff:c0a8:8e0c/64"}, map[string]string{"0:0:0:0:0:feff:c0a8:8e23": "bogus1"})
				node2 := setupNode(node2Name, []string{"192.168.126.51/24"}, map[string]string{"192.168.126.68": "bogus1", "192.168.126.102": "bogus2"})

				fakeOvn.controller.eIPC.allocator.cache[node1.name] = &node1
				fakeOvn.controller.eIPC.allocator.cache[node2.name] = &node2

				eIP := egressipv1.EgressIP{
					ObjectMeta: newEgressIPMeta(egressIPName),
					Spec: egressipv1.EgressIPSpec{
						EgressIPs: []string{egressIP},
					},
				}
				assignedStatuses := fakeOvn.controller.assignEgressIPs(eIP.Name, eIP.Spec.EgressIPs)
				gomega.Expect(assignedStatuses).To(gomega.HaveLen(1))
				gomega.Expect(assignedStatuses[0].Node).To(gomega.Equal(node2.name))
				gomega.Expect(assignedStatuses[0].EgressIP).To(gomega.Equal(net.ParseIP(egressIP).String()))

				return nil
			}

			err := app.Run([]string{app.Name})
			gomega.Expect(err).NotTo(gomega.HaveOccurred())
		})

	})

	ginkgo.Context("IPv4 assignment", func() {

		ginkgo.It("Should not be able to assign egress IP defined in CIDR notation", func() {
			app.Action = func(ctx *cli.Context) error {

				fakeOvn.start()

				egressIPs := []string{"192.168.126.99/32"}

				node1 := setupNode(node1Name, []string{"192.168.126.12/24"}, map[string]string{"192.168.126.102": "bogus1", "192.168.126.111": "bogus2"})
				node2 := setupNode(node2Name, []string{"192.168.126.51/24"}, map[string]string{"192.168.126.68": "bogus3"})

				fakeOvn.controller.eIPC.allocator.cache[node1.name] = &node1
				fakeOvn.controller.eIPC.allocator.cache[node2.name] = &node2

				eIP := egressipv1.EgressIP{
					ObjectMeta: newEgressIPMeta(egressIPName),
					Spec: egressipv1.EgressIPSpec{
						EgressIPs: egressIPs,
					},
				}

				validatedIPs, err := fakeOvn.controller.validateEgressIPSpec(eIP.Name, eIP.Spec.EgressIPs)
				gomega.Expect(err).To(gomega.HaveOccurred())
				gomega.Expect(err.Error()).To(gomega.Equal(fmt.Sprintf("unable to parse provided EgressIP: %s, invalid", egressIPs[0])))
				gomega.Expect(validatedIPs).To(gomega.HaveLen(0))
				return nil
			}

			err := app.Run([]string{app.Name})
			gomega.Expect(err).NotTo(gomega.HaveOccurred())
		})

	})

	ginkgo.Context("IPv6 assignment", func() {

		ginkgo.It("should be able to allocate non-conflicting IP on node with lowest amount of allocations", func() {
			app.Action = func(ctx *cli.Context) error {

				fakeOvn.start()

				egressIP := "0:0:0:0:0:feff:c0a8:8e0f"
				node1 := setupNode(node1Name, []string{"0:0:0:0:0:feff:c0a8:8e0c/64"}, map[string]string{"0:0:0:0:0:feff:c0a8:8e32": "bogus1", "0:0:0:0:0:feff:c0a8:8e1e": "bogus2"})
				node2 := setupNode(node2Name, []string{"0:0:0:0:0:fedf:c0a8:8e0c/64"}, map[string]string{"0:0:0:0:0:feff:c0a8:8e23": "bogus3"})

				fakeOvn.controller.eIPC.allocator.cache[node1.name] = &node1
				fakeOvn.controller.eIPC.allocator.cache[node2.name] = &node2

				eIP := egressipv1.EgressIP{
					ObjectMeta: newEgressIPMeta(egressIPName),
					Spec: egressipv1.EgressIPSpec{
						EgressIPs: []string{egressIP},
					},
				}
				assignedStatuses := fakeOvn.controller.assignEgressIPs(eIP.Name, eIP.Spec.EgressIPs)
				gomega.Expect(assignedStatuses).To(gomega.HaveLen(1))
				gomega.Expect(assignedStatuses[0].Node).To(gomega.Equal(node2.name))
				gomega.Expect(assignedStatuses[0].EgressIP).To(gomega.Equal(net.ParseIP(egressIP).String()))

				return nil
			}

			err := app.Run([]string{app.Name})
			gomega.Expect(err).NotTo(gomega.HaveOccurred())
		})

		ginkgo.It("should be able to allocate several EgressIPs and avoid the same node", func() {
			app.Action = func(ctx *cli.Context) error {

				fakeOvn.start()

				egressIP1 := "0:0:0:0:0:feff:c0a8:8e0d"
				egressIP2 := "0:0:0:0:0:feff:c0a8:8e0f"
				node1 := setupNode(node1Name, []string{"0:0:0:0:0:feff:c0a8:8e0c/64"}, map[string]string{"0:0:0:0:0:feff:c0a8:8e32": "bogus1", "0:0:0:0:0:feff:c0a8:8e1e": "bogus2"})
				node2 := setupNode(node2Name, []string{"0:0:0:0:0:fedf:c0a8:8e0c/64"}, map[string]string{"0:0:0:0:0:feff:c0a8:8e23": "bogus3"})

				fakeOvn.controller.eIPC.allocator.cache[node1.name] = &node1
				fakeOvn.controller.eIPC.allocator.cache[node2.name] = &node2

				eIP := egressipv1.EgressIP{
					ObjectMeta: newEgressIPMeta(egressIPName),
					Spec: egressipv1.EgressIPSpec{
						EgressIPs: []string{egressIP1, egressIP2},
					},
				}
				assignedStatuses := fakeOvn.controller.assignEgressIPs(eIP.Name, eIP.Spec.EgressIPs)
				gomega.Expect(assignedStatuses).To(gomega.HaveLen(2))
				gomega.Expect(assignedStatuses[0].Node).To(gomega.Equal(node2.name))
				gomega.Expect(assignedStatuses[0].EgressIP).To(gomega.Equal(net.ParseIP(egressIP1).String()))
				gomega.Expect(assignedStatuses[1].Node).To(gomega.Equal(node1.name))
				gomega.Expect(assignedStatuses[1].EgressIP).To(gomega.Equal(net.ParseIP(egressIP2).String()))
				return nil
			}

			err := app.Run([]string{app.Name})
			gomega.Expect(err).NotTo(gomega.HaveOccurred())
		})

		ginkgo.It("should be able to allocate several EgressIPs and avoid the same node and leave one un-assigned without error", func() {
			app.Action = func(ctx *cli.Context) error {

				fakeOvn.start()

				egressIP1 := "0:0:0:0:0:feff:c0a8:8e0d"
				egressIP2 := "0:0:0:0:0:feff:c0a8:8e0e"
				egressIP3 := "0:0:0:0:0:feff:c0a8:8e0f"

				node1 := setupNode(node1Name, []string{"0:0:0:0:0:feff:c0a8:8e0c/64"}, map[string]string{"0:0:0:0:0:feff:c0a8:8e32": "bogus1", "0:0:0:0:0:feff:c0a8:8e1e": "bogus2"})
				node2 := setupNode(node2Name, []string{"0:0:0:0:0:fedf:c0a8:8e0c/64"}, map[string]string{"0:0:0:0:0:feff:c0a8:8e23": "bogus3"})

				fakeOvn.controller.eIPC.allocator.cache[node1.name] = &node1
				fakeOvn.controller.eIPC.allocator.cache[node2.name] = &node2

				eIP := egressipv1.EgressIP{
					ObjectMeta: newEgressIPMeta(egressIPName),
					Spec: egressipv1.EgressIPSpec{
						EgressIPs: []string{egressIP1, egressIP2, egressIP3},
					},
				}
				assignedStatuses := fakeOvn.controller.assignEgressIPs(eIP.Name, eIP.Spec.EgressIPs)
				gomega.Expect(assignedStatuses).To(gomega.HaveLen(2))
				gomega.Expect(assignedStatuses[0].Node).To(gomega.Equal(node2.name))
				gomega.Expect(assignedStatuses[0].EgressIP).To(gomega.Equal(net.ParseIP(egressIP1).String()))
				gomega.Expect(assignedStatuses[1].Node).To(gomega.Equal(node1.name))
				gomega.Expect(assignedStatuses[1].EgressIP).To(gomega.Equal(net.ParseIP(egressIP2).String()))

				return nil
			}

			err := app.Run([]string{app.Name})
			gomega.Expect(err).NotTo(gomega.HaveOccurred())
		})

		ginkgo.It("should return the already allocated IP with the same node if it is allocated again", func() {
			app.Action = func(ctx *cli.Context) error {

				fakeOvn.start()

				egressIP := "0:0:0:0:0:feff:c0a8:8e32"

				node1 := setupNode(node1Name, []string{"0:0:0:0:0:feff:c0a8:8e0c/64"}, map[string]string{egressIP: egressIPName, "0:0:0:0:0:feff:c0a8:8e1e": "bogus1"})
				node2 := setupNode(node2Name, []string{"0:0:0:0:0:fedf:c0a8:8e0c/64"}, map[string]string{"0:0:0:0:0:feff:c0a8:8e23": "bogus2"})

				fakeOvn.controller.eIPC.allocator.cache[node1.name] = &node1
				fakeOvn.controller.eIPC.allocator.cache[node2.name] = &node2

				egressIPs := []string{egressIP}
				eIP := egressipv1.EgressIP{
					ObjectMeta: newEgressIPMeta(egressIPName),
					Spec: egressipv1.EgressIPSpec{
						EgressIPs: egressIPs,
					},
				}

				assignedStatuses := fakeOvn.controller.assignEgressIPs(eIP.Name, eIP.Spec.EgressIPs)
				gomega.Expect(assignedStatuses).To(gomega.HaveLen(1))
				gomega.Expect(assignedStatuses[0].Node).To(gomega.Equal(node1Name))
				return nil
			}

			err := app.Run([]string{app.Name})
			gomega.Expect(err).NotTo(gomega.HaveOccurred())
		})

		ginkgo.It("should not be able to allocate node IP", func() {
			app.Action = func(ctx *cli.Context) error {

				fakeOvn.start()

				egressIP := "0:0:0:0:0:feff:c0a8:8e0c"

				node1 := setupNode(node1Name, []string{egressIP + "/64"}, map[string]string{"0:0:0:0:0:feff:c0a8:8e32": "bogus1", "0:0:0:0:0:feff:c0a8:8e1e": "bogus2"})
				node2 := setupNode(node2Name, []string{"0:0:0:0:0:fedf:c0a8:8e0c/64"}, map[string]string{"0:0:0:0:0:feff:c0a8:8e23": "bogus3"})

				fakeOvn.controller.eIPC.allocator.cache[node1.name] = &node1
				fakeOvn.controller.eIPC.allocator.cache[node2.name] = &node2

				eIP := egressipv1.EgressIP{
					ObjectMeta: newEgressIPMeta(egressIPName),
					Spec: egressipv1.EgressIPSpec{
						EgressIPs: []string{egressIP},
					},
				}
				assignedStatuses := fakeOvn.controller.assignEgressIPs(eIP.Name, eIP.Spec.EgressIPs)
				gomega.Expect(assignedStatuses).To(gomega.HaveLen(0))

				return nil
			}

			err := app.Run([]string{app.Name})
			gomega.Expect(err).NotTo(gomega.HaveOccurred())
		})

		ginkgo.It("should not be able to allocate conflicting compressed IP", func() {
			app.Action = func(ctx *cli.Context) error {

				fakeOvn.start()

				egressIP := "::feff:c0a8:8e32"

				node1 := setupNode(node1Name, []string{"0:0:0:0:0:feff:c0a8:8e0c/64"}, map[string]string{"0:0:0:0:0:feff:c0a8:8e32": "bogus1", "0:0:0:0:0:feff:c0a8:8e1e": "bogus2"})
				node2 := setupNode(node2Name, []string{"0:0:0:0:0:fedf:c0a8:8e0c/64"}, map[string]string{"0:0:0:0:0:feff:c0a8:8e23": "bogus3"})

				fakeOvn.controller.eIPC.allocator.cache[node1.name] = &node1
				fakeOvn.controller.eIPC.allocator.cache[node2.name] = &node2

				egressIPs := []string{egressIP}

				eIP := egressipv1.EgressIP{
					ObjectMeta: newEgressIPMeta(egressIPName),
					Spec: egressipv1.EgressIPSpec{
						EgressIPs: egressIPs,
					},
				}

				assignedStatuses := fakeOvn.controller.assignEgressIPs(eIP.Name, eIP.Spec.EgressIPs)
				gomega.Expect(assignedStatuses).To(gomega.HaveLen(0))
				return nil
			}

			err := app.Run([]string{app.Name})
			gomega.Expect(err).NotTo(gomega.HaveOccurred())
		})

		ginkgo.It("should not be able to allocate IPv4 IP on nodes which can only host IPv6", func() {
			app.Action = func(ctx *cli.Context) error {

				fakeOvn.start()

				egressIP := "192.168.126.16"

				node1 := setupNode(node1Name, []string{"0:0:0:0:0:feff:c0a8:8e0c/64"}, map[string]string{"0:0:0:0:0:feff:c0a8:8e32": "bogus1", "0:0:0:0:0:feff:c0a8:8e1e": "bogus2"})
				node2 := setupNode(node2Name, []string{"0:0:0:0:0:fedf:c0a8:8e0c/64"}, map[string]string{"0:0:0:0:0:feff:c0a8:8e23": "bogus3"})

				fakeOvn.controller.eIPC.allocator.cache[node1.name] = &node1
				fakeOvn.controller.eIPC.allocator.cache[node2.name] = &node2

				eIPs := []string{egressIP}
				eIP := egressipv1.EgressIP{
					ObjectMeta: newEgressIPMeta(egressIPName),
					Spec: egressipv1.EgressIPSpec{
						EgressIPs: eIPs,
					},
				}

				assignedStatuses := fakeOvn.controller.assignEgressIPs(eIP.Name, eIP.Spec.EgressIPs)
				gomega.Expect(assignedStatuses).To(gomega.HaveLen(0))
				return nil
			}

			err := app.Run([]string{app.Name})
			gomega.Expect(err).NotTo(gomega.HaveOccurred())
		})

		ginkgo.It("should be able to allocate non-conflicting compressed uppercase IP", func() {
			app.Action = func(ctx *cli.Context) error {

				fakeOvn.start()

				egressIP := "::FEFF:C0A8:8D32"

				node1 := setupNode(node1Name, []string{"0:0:0:0:0:feff:c0a8:8e0c/64"}, map[string]string{"0:0:0:0:0:feff:c0a8:8e32": "bogus1", "0:0:0:0:0:feff:c0a8:8e1e": "bogus2"})
				node2 := setupNode(node2Name, []string{"0:0:0:0:0:fedf:c0a8:8e0c/64"}, map[string]string{"0:0:0:0:0:feff:c0a8:8e23": "bogus3"})

				fakeOvn.controller.eIPC.allocator.cache[node1.name] = &node1
				fakeOvn.controller.eIPC.allocator.cache[node2.name] = &node2

				eIP := egressipv1.EgressIP{
					ObjectMeta: newEgressIPMeta(egressIPName),
					Spec: egressipv1.EgressIPSpec{
						EgressIPs: []string{egressIP},
					},
				}
				assignedStatuses := fakeOvn.controller.assignEgressIPs(eIP.Name, eIP.Spec.EgressIPs)
				gomega.Expect(assignedStatuses).To(gomega.HaveLen(1))
				gomega.Expect(assignedStatuses[0].Node).To(gomega.Equal(node2.name))
				gomega.Expect(assignedStatuses[0].EgressIP).To(gomega.Equal(net.ParseIP(egressIP).String()))
				return nil
			}

			err := app.Run([]string{app.Name})
			gomega.Expect(err).NotTo(gomega.HaveOccurred())
		})

		ginkgo.It("should not be able to allocate conflicting compressed uppercase IP", func() {
			app.Action = func(ctx *cli.Context) error {

				fakeOvn.start()

				egressIP := "::FEFF:C0A8:8E32"

				node1 := setupNode(node1Name, []string{"0:0:0:0:0:feff:c0a8:8e0c/64"}, map[string]string{"0:0:0:0:0:feff:c0a8:8e32": "bogus1", "0:0:0:0:0:feff:c0a8:8e1e": "bogus2"})
				node2 := setupNode(node2Name, []string{"0:0:0:0:0:fedf:c0a8:8e0c/64"}, map[string]string{"0:0:0:0:0:feff:c0a8:8e23": "bogus3"})

				fakeOvn.controller.eIPC.allocator.cache[node1.name] = &node1
				fakeOvn.controller.eIPC.allocator.cache[node2.name] = &node2
				egressIPs := []string{egressIP}

				eIP := egressipv1.EgressIP{
					ObjectMeta: newEgressIPMeta(egressIPName),
					Spec: egressipv1.EgressIPSpec{
						EgressIPs: egressIPs,
					},
				}

				assignedStatuses := fakeOvn.controller.assignEgressIPs(eIP.Name, eIP.Spec.EgressIPs)
				gomega.Expect(assignedStatuses).To(gomega.HaveLen(0))
				return nil
			}

			err := app.Run([]string{app.Name})
			gomega.Expect(err).NotTo(gomega.HaveOccurred())
		})

		ginkgo.It("should not be able to allocate invalid IP", func() {
			app.Action = func(ctx *cli.Context) error {

				fakeOvn.start()

				egressIPs := []string{"0:0:0:0:0:feff:c0a8:8e32:5"}

				eIP := egressipv1.EgressIP{
					ObjectMeta: newEgressIPMeta(egressIPName),
					Spec: egressipv1.EgressIPSpec{
						EgressIPs: egressIPs,
					},
				}

				assignedStatuses, err := fakeOvn.controller.validateEgressIPSpec(eIP.Name, eIP.Spec.EgressIPs)
				gomega.Expect(err).To(gomega.HaveOccurred())
				gomega.Expect(err.Error()).To(gomega.Equal(fmt.Sprintf("unable to parse provided EgressIP: %s, invalid", egressIPs[0])))
				gomega.Expect(assignedStatuses).To(gomega.HaveLen(0))
				return nil
			}

			err := app.Run([]string{app.Name})
			gomega.Expect(err).NotTo(gomega.HaveOccurred())
		})
	})

	ginkgo.Context("WatchEgressIP", func() {

		ginkgo.It("should update status correctly for single-stack IPv4", func() {
			app.Action = func(ctx *cli.Context) error {
				fakeOvn.startWithDBSetup(clusterRouterDbSetup)

				egressIP := "192.168.126.10"
				node1 := setupNode(node1Name, []string{"192.168.126.12/24"}, map[string]string{"192.168.126.102": "bogus1", "192.168.126.111": "bogus2"})
				node2 := setupNode(node2Name, []string{"192.168.126.51/24"}, map[string]string{"192.168.126.68": "bogus3"})

				fakeOvn.controller.eIPC.allocator.cache[node1.name] = &node1
				fakeOvn.controller.eIPC.allocator.cache[node2.name] = &node2

				eIP := egressipv1.EgressIP{
					ObjectMeta: newEgressIPMeta(egressIPName),
					Spec: egressipv1.EgressIPSpec{
						EgressIPs: []string{egressIP},
						NamespaceSelector: metav1.LabelSelector{
							MatchLabels: map[string]string{
								"name": "does-not-exist",
							},
						},
					},
				}

				fakeOvn.controller.WatchEgressIP()

				_, err := fakeOvn.fakeClient.EgressIPClient.K8sV1().EgressIPs().Create(context.TODO(), &eIP, metav1.CreateOptions{})
				gomega.Expect(err).NotTo(gomega.HaveOccurred())

				gomega.Eventually(getEgressIPStatusLen(egressIPName)).Should(gomega.Equal(1))
				egressIPs, nodes := getEgressIPStatus(egressIPName)
				gomega.Expect(nodes[0]).To(gomega.Equal(node2.name))
				gomega.Expect(egressIPs[0]).To(gomega.Equal(egressIP))

				return nil
			}

			err := app.Run([]string{app.Name})
			gomega.Expect(err).NotTo(gomega.HaveOccurred())
		})

		ginkgo.It("should update status correctly for single-stack IPv6", func() {
			app.Action = func(ctx *cli.Context) error {
				fakeOvn.startWithDBSetup(clusterRouterDbSetup)

				egressIP := "0:0:0:0:0:feff:c0a8:8e0d"

				node1 := setupNode(node1Name, []string{"0:0:0:0:0:feff:c0a8:8e0c/64"}, map[string]string{"0:0:0:0:0:feff:c0a8:8e32": "bogus1", "0:0:0:0:0:feff:c0a8:8e1e": "bogus2"})
				node2 := setupNode(node2Name, []string{"0:0:0:0:0:fedf:c0a8:8e0c/64"}, map[string]string{"0:0:0:0:0:feff:c0a8:8e23": "bogus3"})

				fakeOvn.controller.eIPC.allocator.cache[node1.name] = &node1
				fakeOvn.controller.eIPC.allocator.cache[node2.name] = &node2

				eIP := egressipv1.EgressIP{
					ObjectMeta: newEgressIPMeta(egressIPName),
					Spec: egressipv1.EgressIPSpec{
						EgressIPs: []string{egressIP},
					},
				}

				fakeOvn.controller.WatchEgressIP()

				_, err := fakeOvn.fakeClient.EgressIPClient.K8sV1().EgressIPs().Create(context.TODO(), &eIP, metav1.CreateOptions{})
				gomega.Expect(err).NotTo(gomega.HaveOccurred())

				gomega.Eventually(getEgressIPStatusLen(egressIPName)).Should(gomega.Equal(1))
				egressIPs, nodes := getEgressIPStatus(egressIPName)
				gomega.Expect(nodes[0]).To(gomega.Equal(node2.name))
				gomega.Expect(egressIPs[0]).To(gomega.Equal(net.ParseIP(egressIP).String()))

				return nil
			}

			err := app.Run([]string{app.Name})
			gomega.Expect(err).NotTo(gomega.HaveOccurred())
		})

		ginkgo.It("should update status correctly for dual-stack", func() {
			app.Action = func(ctx *cli.Context) error {
				fakeOvn.startWithDBSetup(clusterRouterDbSetup)

				egressIPv4 := "192.168.126.101"
				egressIPv6 := "0:0:0:0:0:feff:c0a8:8e0d"

				node1 := setupNode(node1Name, []string{"0:0:0:0:0:feff:c0a8:8e0c/64"}, map[string]string{"0:0:0:0:0:feff:c0a8:8e23": "bogus1"})
				node2 := setupNode(node2Name, []string{"192.168.126.51/24"}, map[string]string{"192.168.126.68": "bogus2", "192.168.126.102": "bogus3"})

				fakeOvn.controller.eIPC.allocator.cache[node1.name] = &node1
				fakeOvn.controller.eIPC.allocator.cache[node2.name] = &node2

				eIP := egressipv1.EgressIP{
					ObjectMeta: newEgressIPMeta(egressIPName),
					Spec: egressipv1.EgressIPSpec{
						EgressIPs: []string{egressIPv4, egressIPv6},
					},
				}

				fakeOvn.controller.WatchEgressIP()

				_, err := fakeOvn.fakeClient.EgressIPClient.K8sV1().EgressIPs().Create(context.TODO(), &eIP, metav1.CreateOptions{})
				gomega.Expect(err).NotTo(gomega.HaveOccurred())

				gomega.Eventually(getEgressIPStatusLen(egressIPName)).Should(gomega.Equal(2))
				egressIPs, nodes := getEgressIPStatus(egressIPName)
				gomega.Expect(nodes).To(gomega.ConsistOf(node2.name, node1.name))
				gomega.Expect(egressIPs).To(gomega.ConsistOf(net.ParseIP(egressIPv6).String(), net.ParseIP(egressIPv4).String()))
				return nil
			}

			err := app.Run([]string{app.Name})
			gomega.Expect(err).NotTo(gomega.HaveOccurred())
		})
	})

	ginkgo.Context("syncEgressIP for dual-stack", func() {

		ginkgo.It("should not update valid assignments", func() {
			app.Action = func(ctx *cli.Context) error {

				egressIPv4 := "192.168.126.101"
				egressIPv6 := "0:0:0:0:0:feff:c0a8:8e0d"

				node1 := setupNode(node1Name, []string{"0:0:0:0:0:feff:c0a8:8e0c/64"}, map[string]string{})
				node2 := setupNode(node2Name, []string{"192.168.126.51/24"}, map[string]string{"192.168.126.102": "bogus3"})

				eIP := egressipv1.EgressIP{
					ObjectMeta: newEgressIPMeta(egressIPName),
					Spec: egressipv1.EgressIPSpec{
						EgressIPs: []string{egressIPv4, egressIPv6},
					},
					Status: egressipv1.EgressIPStatus{
						Items: []egressipv1.EgressIPStatusItem{
							{
								EgressIP: egressIPv4,
								Node:     node2.name,
							},
							{
								EgressIP: net.ParseIP(egressIPv6).String(),
								Node:     node1.name,
							},
						},
					},
				}

				fakeOvn.startWithDBSetup(clusterRouterDbSetup,
					&egressipv1.EgressIPList{
						Items: []egressipv1.EgressIP{eIP},
					},
				)

				fakeOvn.controller.eIPC.allocator.cache[node1.name] = &node1
				fakeOvn.controller.eIPC.allocator.cache[node2.name] = &node2

				fakeOvn.controller.WatchEgressIP()

				gomega.Eventually(getEgressIPStatusLen(egressIPName)).Should(gomega.Equal(2))
				egressIPs, nodes := getEgressIPStatus(egressIPName)
				gomega.Expect(nodes).To(gomega.ConsistOf(eIP.Status.Items[0].Node, eIP.Status.Items[1].Node))
				gomega.Expect(egressIPs).To(gomega.ConsistOf(eIP.Status.Items[0].EgressIP, eIP.Status.Items[1].EgressIP))

				return nil
			}

			err := app.Run([]string{app.Name})
			gomega.Expect(err).NotTo(gomega.HaveOccurred())
		})
	})

	ginkgo.Context("syncEgressIP for IPv4", func() {

		ginkgo.It("should update invalid assignments on duplicated node", func() {
			app.Action = func(ctx *cli.Context) error {

				egressIP1 := "192.168.126.101"
				egressIP2 := "192.168.126.100"

				node1 := setupNode(node1Name, []string{"192.168.126.12/24"}, map[string]string{egressIP1: egressIPName, egressIP2: egressIPName})
				node2 := setupNode(node2Name, []string{"192.168.126.51/24"}, map[string]string{"192.168.126.68": "bogus3"})

				eIP := egressipv1.EgressIP{
					ObjectMeta: newEgressIPMeta(egressIPName),
					Spec: egressipv1.EgressIPSpec{
						EgressIPs: []string{egressIP1, egressIP2},
					},
					Status: egressipv1.EgressIPStatus{
						Items: []egressipv1.EgressIPStatusItem{
							{
								EgressIP: egressIP1,
								Node:     node1.name,
							},
							{
								EgressIP: egressIP2,
								Node:     node1.name,
							},
						},
					},
				}
				fakeOvn.startWithDBSetup(
					libovsdbtest.TestSetup{
						NBData: []libovsdbtest.TestData{
							&nbdb.LogicalRouter{
								Name: ovntypes.OVNClusterRouter,
								UUID: ovntypes.OVNClusterRouter + "-UUID",
							},
							&nbdb.LogicalRouter{
								Name: ovntypes.GWRouterPrefix + node1Name,
								UUID: ovntypes.GWRouterPrefix + node1Name + "-UUID",
							},
							&nbdb.LogicalRouter{
								Name: ovntypes.GWRouterPrefix + node2Name,
								UUID: ovntypes.GWRouterPrefix + node2Name + "-UUID",
							},
							&nbdb.LogicalRouterPort{
								UUID:     ovntypes.GWRouterToJoinSwitchPrefix + ovntypes.GWRouterPrefix + node1Name + "-UUID",
								Name:     ovntypes.GWRouterToJoinSwitchPrefix + ovntypes.GWRouterPrefix + node1Name,
								Networks: []string{nodeLogicalRouterIfAddrV4},
							},
							&nbdb.LogicalRouterPort{
								UUID:     ovntypes.GWRouterToJoinSwitchPrefix + ovntypes.GWRouterPrefix + node2Name + "-UUID",
								Name:     ovntypes.GWRouterToJoinSwitchPrefix + ovntypes.GWRouterPrefix + node2Name,
								Networks: []string{nodeLogicalRouterIfAddrV4},
							},
						},
					},
					&egressipv1.EgressIPList{
						Items: []egressipv1.EgressIP{eIP},
					},
				)

				fakeOvn.controller.eIPC.allocator.cache[node1.name] = &node1
				fakeOvn.controller.eIPC.allocator.cache[node2.name] = &node2

				fakeOvn.controller.WatchEgressIP()

				gomega.Eventually(getEgressIPStatusLen(egressIPName)).Should(gomega.Equal(2))
				egressIPs, nodes := getEgressIPStatus(egressIPName)
				gomega.Expect(nodes).To(gomega.ConsistOf(node1.name, node2.name))
				gomega.Expect(egressIPs).To(gomega.ConsistOf(eIP.Status.Items[0].EgressIP, eIP.Status.Items[1].EgressIP))
				return nil
			}

			err := app.Run([]string{app.Name})
			gomega.Expect(err).NotTo(gomega.HaveOccurred())
		})

		ginkgo.It("should update invalid assignments with incorrectly parsed IP", func() {
			app.Action = func(ctx *cli.Context) error {

				egressIP1 := "192.168.126.101"
				egressIPIncorrect := "192.168.126.1000"

				node1 := setupNode(node1Name, []string{"192.168.126.12/24"}, map[string]string{"192.168.126.102": "bogus1", "192.168.126.111": "bogus2"})
				node2 := setupNode(node2Name, []string{"192.168.126.51/24"}, map[string]string{"192.168.126.68": "bogus3"})

				eIP := egressipv1.EgressIP{
					ObjectMeta: newEgressIPMeta(egressIPName),
					Spec: egressipv1.EgressIPSpec{
						EgressIPs: []string{egressIP1},
					},
					Status: egressipv1.EgressIPStatus{
						Items: []egressipv1.EgressIPStatusItem{
							{
								EgressIP: egressIPIncorrect,
								Node:     node1.name,
							},
						},
					},
				}

				fakeOvn.startWithDBSetup(
					libovsdbtest.TestSetup{
						NBData: []libovsdbtest.TestData{
							&nbdb.LogicalRouter{
								Name: ovntypes.OVNClusterRouter,
								UUID: ovntypes.OVNClusterRouter + "-UUID",
							},
							&nbdb.LogicalRouter{
								Name: ovntypes.GWRouterPrefix + node1Name,
								UUID: ovntypes.GWRouterPrefix + node1Name + "-UUID",
							},
							&nbdb.LogicalRouter{
								Name: ovntypes.GWRouterPrefix + node2Name,
								UUID: ovntypes.GWRouterPrefix + node2Name + "-UUID",
							},
							&nbdb.LogicalRouterPort{
								UUID:     ovntypes.GWRouterToJoinSwitchPrefix + ovntypes.GWRouterPrefix + node1Name + "-UUID",
								Name:     ovntypes.GWRouterToJoinSwitchPrefix + ovntypes.GWRouterPrefix + node1Name,
								Networks: []string{nodeLogicalRouterIfAddrV4},
							},
							&nbdb.LogicalRouterPort{
								UUID:     ovntypes.GWRouterToJoinSwitchPrefix + ovntypes.GWRouterPrefix + node2Name + "-UUID",
								Name:     ovntypes.GWRouterToJoinSwitchPrefix + ovntypes.GWRouterPrefix + node2Name,
								Networks: []string{nodeLogicalRouterIfAddrV4},
							},
						},
					},
					&egressipv1.EgressIPList{
						Items: []egressipv1.EgressIP{eIP},
					},
				)

				fakeOvn.controller.eIPC.allocator.cache[node1.name] = &node1
				fakeOvn.controller.eIPC.allocator.cache[node2.name] = &node2

				fakeOvn.controller.WatchEgressIP()

				gomega.Eventually(getEgressIPStatusLen(egressIPName)).Should(gomega.Equal(1))
				egressIPs, nodes := getEgressIPStatus(egressIPName)
				gomega.Expect(nodes[0]).To(gomega.Equal(node2.name))
				gomega.Expect(egressIPs[0]).To(gomega.Equal(egressIP1))

				return nil
			}

			err := app.Run([]string{app.Name})
			gomega.Expect(err).NotTo(gomega.HaveOccurred())
		})

		ginkgo.It("should update invalid assignments with unhostable IP on a node", func() {
			app.Action = func(ctx *cli.Context) error {

				egressIP1 := "192.168.126.101"
				egressIPIncorrect := "192.168.128.100"

				node1 := setupNode(node1Name, []string{"192.168.126.12/24"}, map[string]string{"192.168.126.102": "bogus1", "192.168.126.111": "bogus2"})
				node2 := setupNode(node2Name, []string{"192.168.126.51/24"}, map[string]string{"192.168.126.68": "bogus3"})

				eIP := egressipv1.EgressIP{
					ObjectMeta: newEgressIPMeta(egressIPName),
					Spec: egressipv1.EgressIPSpec{
						EgressIPs: []string{egressIP1},
					},
					Status: egressipv1.EgressIPStatus{
						Items: []egressipv1.EgressIPStatusItem{
							{
								EgressIP: egressIPIncorrect,
								Node:     node1.name,
							},
						},
					},
				}

				fakeOvn.startWithDBSetup(
					libovsdbtest.TestSetup{
						NBData: []libovsdbtest.TestData{
							&nbdb.LogicalRouter{
								Name: ovntypes.OVNClusterRouter,
								UUID: ovntypes.OVNClusterRouter + "-UUID",
							},
							&nbdb.LogicalRouter{
								Name: ovntypes.GWRouterPrefix + node1Name,
								UUID: ovntypes.GWRouterPrefix + node1Name + "-UUID",
							},
							&nbdb.LogicalRouter{
								Name: ovntypes.GWRouterPrefix + node2Name,
								UUID: ovntypes.GWRouterPrefix + node2Name + "-UUID",
							},
							&nbdb.LogicalRouterPort{
								UUID:     ovntypes.GWRouterToJoinSwitchPrefix + ovntypes.GWRouterPrefix + node1Name + "-UUID",
								Name:     ovntypes.GWRouterToJoinSwitchPrefix + ovntypes.GWRouterPrefix + node1Name,
								Networks: []string{nodeLogicalRouterIfAddrV4},
							},
							&nbdb.LogicalRouterPort{
								UUID:     ovntypes.GWRouterToJoinSwitchPrefix + ovntypes.GWRouterPrefix + node2Name + "-UUID",
								Name:     ovntypes.GWRouterToJoinSwitchPrefix + ovntypes.GWRouterPrefix + node2Name,
								Networks: []string{nodeLogicalRouterIfAddrV4},
							},
						},
					},
					&egressipv1.EgressIPList{
						Items: []egressipv1.EgressIP{eIP},
					},
				)

				fakeOvn.controller.eIPC.allocator.cache[node1.name] = &node1
				fakeOvn.controller.eIPC.allocator.cache[node2.name] = &node2

				fakeOvn.controller.WatchEgressIP()

				gomega.Eventually(getEgressIPStatusLen(egressIPName)).Should(gomega.Equal(1))
				egressIPs, nodes := getEgressIPStatus(egressIPName)
				gomega.Expect(nodes[0]).To(gomega.Equal(node2.name))
				gomega.Expect(egressIPs[0]).To(gomega.Equal(egressIP1))

				return nil
			}

			err := app.Run([]string{app.Name})
			gomega.Expect(err).NotTo(gomega.HaveOccurred())
		})

		ginkgo.It("should not update valid assignment", func() {
			app.Action = func(ctx *cli.Context) error {

				egressIP1 := "192.168.126.101"

				node1 := setupNode(node1Name, []string{"192.168.126.12/24"}, map[string]string{"192.168.126.111": "bogus2"})
				node2 := setupNode(node2Name, []string{"192.168.126.51/24"}, map[string]string{"192.168.126.68": "bogus3"})

				eIP := egressipv1.EgressIP{
					ObjectMeta: newEgressIPMeta(egressIPName),
					Spec: egressipv1.EgressIPSpec{
						EgressIPs: []string{egressIP1},
					},
					Status: egressipv1.EgressIPStatus{
						Items: []egressipv1.EgressIPStatusItem{
							{
								EgressIP: egressIP1,
								Node:     node1.name,
							},
						},
					},
				}

				fakeOvn.startWithDBSetup(clusterRouterDbSetup,
					&egressipv1.EgressIPList{
						Items: []egressipv1.EgressIP{eIP},
					},
				)

				fakeOvn.controller.eIPC.allocator.cache[node1.name] = &node1
				fakeOvn.controller.eIPC.allocator.cache[node2.name] = &node2

				fakeOvn.controller.WatchEgressIP()

				gomega.Eventually(getEgressIPStatusLen(egressIPName)).Should(gomega.Equal(1))
				egressIPs, nodes := getEgressIPStatus(egressIPName)
				gomega.Expect(nodes[0]).To(gomega.Equal(node1.name))
				gomega.Expect(egressIPs[0]).To(gomega.Equal(egressIP1))

				return nil
			}

			err := app.Run([]string{app.Name})
			gomega.Expect(err).NotTo(gomega.HaveOccurred())
		})
	})

	ginkgo.Context("AddEgressIP for IPv4", func() {

		ginkgo.It("should not create two EgressIPs with same egress IP value", func() {
			app.Action = func(ctx *cli.Context) error {
				egressIP1 := "192.168.126.101"

				node1 := setupNode(node1Name, []string{"192.168.126.12/24"}, map[string]string{"192.168.126.102": "bogus1", "192.168.126.111": "bogus2"})
				node2 := setupNode(node2Name, []string{"192.168.126.51/24"}, map[string]string{"192.168.126.68": "bogus3"})

				eIP1 := egressipv1.EgressIP{
					ObjectMeta: newEgressIPMeta("egressip"),
					Spec: egressipv1.EgressIPSpec{
						EgressIPs: []string{egressIP1},
					},
				}
				eIP2 := egressipv1.EgressIP{
					ObjectMeta: newEgressIPMeta("egressip2"),
					Spec: egressipv1.EgressIPSpec{
						EgressIPs: []string{egressIP1},
					},
				}

				fakeOvn.startWithDBSetup(clusterRouterDbSetup)

				fakeOvn.controller.eIPC.allocator.cache[node1.name] = &node1
				fakeOvn.controller.eIPC.allocator.cache[node2.name] = &node2

				fakeOvn.controller.WatchEgressIP()

				_, err := fakeOvn.fakeClient.EgressIPClient.K8sV1().EgressIPs().Create(context.TODO(), &eIP1, metav1.CreateOptions{})
				gomega.Expect(err).ToNot(gomega.HaveOccurred())

				gomega.Eventually(getEgressIPStatusLen(eIP1.Name)).Should(gomega.Equal(1))
				egressIPs, nodes := getEgressIPStatus(eIP1.Name)
				gomega.Expect(nodes[0]).To(gomega.Equal(node2.name))
				gomega.Expect(egressIPs[0]).To(gomega.Equal(egressIP1))

				_, err = fakeOvn.fakeClient.EgressIPClient.K8sV1().EgressIPs().Create(context.TODO(), &eIP2, metav1.CreateOptions{})
				gomega.Expect(err).ToNot(gomega.HaveOccurred())

				gomega.Eventually(getEgressIPStatusLen(eIP2.Name)).Should(gomega.Equal(0))

				return nil
			}

			err := app.Run([]string{app.Name})
			gomega.Expect(err).NotTo(gomega.HaveOccurred())
		})

	})

	ginkgo.Context("UpdateEgressIP for IPv4", func() {

		ginkgo.It("should perform re-assingment of EgressIPs", func() {
			app.Action = func(ctx *cli.Context) error {

				egressIP := "192.168.126.101"
				updateEgressIP := "192.168.126.10"

				node1 := setupNode(node1Name, []string{"192.168.126.41/24"}, map[string]string{"192.168.126.102": "bogus1", "192.168.126.111": "bogus2"})
				node2 := setupNode(node2Name, []string{"192.168.126.51/24"}, map[string]string{"192.168.126.68": "bogus3"})

				eIP1 := egressipv1.EgressIP{
					ObjectMeta: newEgressIPMeta(egressIPName),
					Spec: egressipv1.EgressIPSpec{
						EgressIPs: []string{egressIP},
					},
				}
				fakeOvn.startWithDBSetup(
					libovsdbtest.TestSetup{
						NBData: []libovsdbtest.TestData{
							&nbdb.LogicalRouter{
								Name: ovntypes.OVNClusterRouter,
								UUID: ovntypes.OVNClusterRouter + "-UUID",
							},
							&nbdb.LogicalRouter{
								Name: ovntypes.GWRouterPrefix + node1Name,
								UUID: ovntypes.GWRouterPrefix + node1Name + "-UUID",
							},
							&nbdb.LogicalRouter{
								Name: ovntypes.GWRouterPrefix + node2Name,
								UUID: ovntypes.GWRouterPrefix + node2Name + "-UUID",
							},
							&nbdb.LogicalRouterPort{
								UUID:     ovntypes.GWRouterToJoinSwitchPrefix + ovntypes.GWRouterPrefix + node1Name + "-UUID",
								Name:     ovntypes.GWRouterToJoinSwitchPrefix + ovntypes.GWRouterPrefix + node1Name,
								Networks: []string{nodeLogicalRouterIfAddrV4, nodeLogicalRouterIfAddrV6},
							},
							&nbdb.LogicalRouterPort{
								UUID:     ovntypes.GWRouterToJoinSwitchPrefix + ovntypes.GWRouterPrefix + node2Name + "-UUID",
								Name:     ovntypes.GWRouterToJoinSwitchPrefix + ovntypes.GWRouterPrefix + node2Name,
								Networks: []string{nodeLogicalRouterIfAddrV4},
							},
						},
					},
				)

				fakeOvn.controller.eIPC.allocator.cache[node1.name] = &node1
				fakeOvn.controller.eIPC.allocator.cache[node2.name] = &node2
				fakeOvn.controller.WatchEgressIP()

				_, err := fakeOvn.fakeClient.EgressIPClient.K8sV1().EgressIPs().Create(context.TODO(), &eIP1, metav1.CreateOptions{})
				gomega.Expect(err).ToNot(gomega.HaveOccurred())

				gomega.Eventually(getEgressIPStatusLen(egressIPName)).Should(gomega.Equal(1))
				egressIPs, nodes := getEgressIPStatus(egressIPName)
				gomega.Expect(nodes[0]).To(gomega.Equal(node2.name))
				gomega.Expect(egressIPs[0]).To(gomega.Equal(egressIP))

				eIPToUpdate, err := fakeOvn.fakeClient.EgressIPClient.K8sV1().EgressIPs().Get(context.TODO(), eIP1.Name, metav1.GetOptions{})
				gomega.Expect(err).NotTo(gomega.HaveOccurred())
				eIPToUpdate.Spec.EgressIPs = []string{updateEgressIP}

				_, err = fakeOvn.fakeClient.EgressIPClient.K8sV1().EgressIPs().Update(context.TODO(), eIPToUpdate, metav1.UpdateOptions{})
				gomega.Expect(err).ToNot(gomega.HaveOccurred())

				getEgressIP := func() string {
					egressIPs, _ = getEgressIPStatus(egressIPName)
					if len(egressIPs) == 0 {
						return "try again"
					}
					return egressIPs[0]
				}

				gomega.Eventually(getEgressIP).Should(gomega.Equal(updateEgressIP))
				_, nodes = getEgressIPStatus(egressIPName)
				gomega.Expect(nodes[0]).To(gomega.Equal(node2.name))
				return nil
			}

			err := app.Run([]string{app.Name})
			gomega.Expect(err).NotTo(gomega.HaveOccurred())
		})
	})
})<|MERGE_RESOLUTION|>--- conflicted
+++ resolved
@@ -999,7 +999,6 @@
 	})
 
 	ginkgo.Context("On node DELETE", func() {
-<<<<<<< HEAD
 
 		ginkgo.It("should re-assign EgressIPs and perform proper OVN transactions when node's gateway objects are already deleted", func() {
 			app.Action = func(ctx *cli.Context) error {
@@ -1344,9 +1343,7 @@
 		})
 	})
 
-	ginkgo.Context("IPv6 on pod UPDATE", func() {
-=======
->>>>>>> fadfcd61
+	ginkgo.Context("On node DELETE", func() {
 
 		ginkgo.It("should re-assign EgressIPs and perform proper OVN transactions when node's gateway objects are already deleted", func() {
 			app.Action = func(ctx *cli.Context) error {
@@ -3436,16 +3433,7 @@
 			gomega.Expect(err).NotTo(gomega.HaveOccurred())
 		})
 
-<<<<<<< HEAD
-		// SKIPPING this test for now because this doesn't work. Not sure how it ever worked
-		// because egressIP controller isn't able to distinguish between an update on the status
-		// from the user versus itself updating the status based on cluster state.
-		// Opened https://github.com/ovn-org/ovn-kubernetes/issues/3028 for investigation
-		/*ginkgo.It("should not do anyting for user defined status updates", func() {
-			app.Action = func(ctx *cli.Context) error {
-=======
 	})
->>>>>>> fadfcd61
 
 	ginkgo.Context("WatchEgressNodes", func() {
 
@@ -3500,160 +3488,6 @@
 							Name: ovntypes.GWRouterPrefix + node1.Name,
 							UUID: ovntypes.GWRouterPrefix + node1.Name + "-UUID",
 						},
-<<<<<<< HEAD
-						NamespaceSelector: metav1.LabelSelector{
-							MatchLabels: egressPodLabel,
-						},
-					},
-				}
-
-				fakeOvn.controller.WatchEgressIPNamespaces()
-				fakeOvn.controller.WatchEgressIPPods()
-				fakeOvn.controller.WatchEgressIP()
-
-				_, err := fakeOvn.fakeClient.EgressIPClient.K8sV1().EgressIPs().Create(context.TODO(), &eIP, metav1.CreateOptions{})
-				gomega.Expect(err).NotTo(gomega.HaveOccurred())
-
-				gomega.Eventually(getEgressIPStatusLen(eIP.Name)).Should(gomega.Equal(1))
-
-				expectedNatLogicalPort := "k8s-node2"
-				expectedDatabaseState := []libovsdbtest.TestData{
-					&nbdb.LogicalRouterPolicy{
-						Priority: types.EgressIPReroutePriority,
-						Match:    fmt.Sprintf("ip6.src == %s", egressPod.Status.PodIP),
-						Action:   nbdb.LogicalRouterPolicyActionReroute,
-						Nexthops: nodeLogicalRouterIPv6,
-						ExternalIDs: map[string]string{
-							"name": eIP.Name,
-						},
-						UUID: "reroute-UUID",
-					},
-					&nbdb.LogicalRouter{
-						Name:     ovntypes.OVNClusterRouter,
-						UUID:     ovntypes.OVNClusterRouter + "-UUID",
-						Policies: []string{"reroute-UUID"},
-					},
-					&nbdb.LogicalRouterPort{
-						UUID:     ovntypes.GWRouterToJoinSwitchPrefix + ovntypes.GWRouterPrefix + node2.name + "-UUID",
-						Name:     ovntypes.GWRouterToJoinSwitchPrefix + ovntypes.GWRouterPrefix + node2.name,
-						Networks: []string{nodeLogicalRouterIfAddrV6},
-					},
-					&nbdb.NAT{
-						UUID:       "egressip-nat-UUID",
-						LogicalIP:  podV6IP,
-						ExternalIP: egressIP.String(),
-						ExternalIDs: map[string]string{
-							"name": egressIPName,
-						},
-						Type:        nbdb.NATTypeSNAT,
-						LogicalPort: &expectedNatLogicalPort,
-						Options: map[string]string{
-							"stateless": "false",
-						},
-					},
-					&nbdb.LogicalRouter{
-						Name: ovntypes.GWRouterPrefix + node1.name,
-						UUID: ovntypes.GWRouterPrefix + node1.name + "-UUID",
-					},
-					&nbdb.LogicalRouter{
-						Name: ovntypes.GWRouterPrefix + node2.name,
-						UUID: ovntypes.GWRouterPrefix + node2.name + "-UUID",
-						Nat:  []string{"egressip-nat-UUID"},
-					},
-				}
-				gomega.Eventually(fakeOvn.nbClient).Should(libovsdbtest.HaveData(expectedDatabaseState))
-
-				egressIPs, nodes := getEgressIPStatus(eIP.Name)
-				gomega.Expect(nodes[0]).To(gomega.Equal(node2.name))
-				gomega.Expect(egressIPs[0]).To(gomega.Equal(egressIP.String()))
-
-				bogusNode := "BOOOOGUUUUUS"
-				bogusIP := "192.168.126.9"
-
-				eIPUpdate, err := fakeOvn.fakeClient.EgressIPClient.K8sV1().EgressIPs().Get(context.TODO(), eIP.Name, metav1.GetOptions{})
-				gomega.Expect(err).NotTo(gomega.HaveOccurred())
-
-				eIPUpdate.Status = egressipv1.EgressIPStatus{
-					Items: []egressipv1.EgressIPStatusItem{
-						{
-							EgressIP: bogusIP,
-							Node:     bogusNode,
-						},
-					},
-				}
-
-				_, err = fakeOvn.fakeClient.EgressIPClient.K8sV1().EgressIPs().Update(context.TODO(), eIPUpdate, metav1.UpdateOptions{})
-				gomega.Expect(err).NotTo(gomega.HaveOccurred())
-				gomega.Eventually(fakeOvn.nbClient).Should(libovsdbtest.HaveData(expectedDatabaseState))
-				gomega.Eventually(getEgressIPStatusLen(eIP.Name)).Should(gomega.Equal(1))
-
-				egressIPs, nodes = getEgressIPStatus(eIP.Name)
-				gomega.Expect(nodes[0]).To(gomega.Equal(bogusNode))
-				gomega.Expect(egressIPs[0]).To(gomega.Equal(bogusIP))
-
-				return nil
-			}
-
-			err := app.Run([]string{app.Name})
-			gomega.Expect(err).NotTo(gomega.HaveOccurred())
-		})*/
-	})
-
-	ginkgo.Context("WatchEgressNodes", func() {
-
-		ginkgo.It("should populated egress node data as they are tagged `egress assignable` with variants of IPv4/IPv6", func() {
-			app.Action = func(ctx *cli.Context) error {
-
-				node1IPv4 := "192.168.128.202/24"
-				node1IPv6 := "0:0:0:0:0:feff:c0a8:8e0c/64"
-				node2IPv4 := "192.168.126.51/24"
-
-				node1 := v1.Node{
-					ObjectMeta: metav1.ObjectMeta{
-						Name: "node1",
-						Annotations: map[string]string{
-							"k8s.ovn.org/node-primary-ifaddr": fmt.Sprintf("{\"ipv4\": \"%s\", \"ipv6\": \"%s\"}", node1IPv4, node1IPv6),
-							"k8s.ovn.org/node-subnets":        fmt.Sprintf("{\"default\":[\"%s\", \"%s\"]}", v4NodeSubnet, v6NodeSubnet),
-						},
-					},
-					Status: v1.NodeStatus{
-						Conditions: []v1.NodeCondition{
-							{
-								Type:   v1.NodeReady,
-								Status: v1.ConditionTrue,
-							},
-						},
-					},
-				}
-				node2 := v1.Node{
-					ObjectMeta: metav1.ObjectMeta{
-						Name: "node2",
-						Annotations: map[string]string{
-							"k8s.ovn.org/node-primary-ifaddr": fmt.Sprintf("{\"ipv4\": \"%s\", \"ipv6\": \"%s\"}", node2IPv4, ""),
-							"k8s.ovn.org/node-subnets":        fmt.Sprintf("{\"default\":\"%s\"}", v4NodeSubnet),
-						},
-					},
-					Status: v1.NodeStatus{
-						Conditions: []v1.NodeCondition{
-							{
-								Type:   v1.NodeReady,
-								Status: v1.ConditionTrue,
-							},
-						},
-					},
-				}
-				fakeOvn.startWithDBSetup(libovsdbtest.TestSetup{
-					NBData: []libovsdbtest.TestData{
-						&nbdb.LogicalRouter{
-							Name: ovntypes.OVNClusterRouter,
-							UUID: ovntypes.OVNClusterRouter + "-UUID",
-						},
-						&nbdb.LogicalRouter{
-							Name: ovntypes.GWRouterPrefix + node1.Name,
-							UUID: ovntypes.GWRouterPrefix + node1.Name + "-UUID",
-						},
-=======
->>>>>>> fadfcd61
 						&nbdb.LogicalRouter{
 							Name: ovntypes.GWRouterPrefix + node2.Name,
 							UUID: ovntypes.GWRouterPrefix + node2.Name + "-UUID",
