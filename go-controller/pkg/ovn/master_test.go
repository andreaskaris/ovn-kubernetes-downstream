--- conflicted
+++ resolved
@@ -120,17 +120,12 @@
 	})
 	fexec.AddFakeCmdsNoOutputNoError([]string{
 		"ovn-nbctl --timeout=15 --may-exist lrp-add ovn_cluster_router rtos-" + nodeName + " " + lrpMAC + " " + gwCIDR,
-<<<<<<< HEAD
 		"ovn-nbctl --timeout=15 -- --may-exist ls-add " + nodeName + " -- set logical_switch " + nodeName + " other-config:subnet=" + nodeSubnet + " other-config:exclude_ips=" + nodeMgmtPortIP.String() + ".." + hybridOverlayIP.String() + " external-ids:gateway_ip=" + gwCIDR,
-=======
-		"ovn-nbctl --timeout=15 -- --may-exist ls-add " + nodeName + " -- set logical_switch " + nodeName + " other-config:subnet=" + nodeSubnet + " other-config:exclude_ips=" + nodeMgmtPortIP,
->>>>>>> d6cf1fbc
 		"ovn-nbctl --timeout=15 set logical_switch " + nodeName + " other-config:mcast_snoop=\"true\"",
 		"ovn-nbctl --timeout=15 set logical_switch " + nodeName + " other-config:mcast_querier=\"true\" other-config:mcast_eth_src=\"" + lrpMAC + "\" other-config:mcast_ip4_src=\"" + gwIP + "\"",
 		"ovn-nbctl --timeout=15 -- --may-exist lsp-add " + nodeName + " stor-" + nodeName + " -- set logical_switch_port stor-" + nodeName + " type=router options:router-port=rtos-" + nodeName + " addresses=\"" + lrpMAC + "\"",
 		"ovn-nbctl --timeout=15 set logical_switch " + nodeName + " load_balancer=" + tcpLBUUID,
 		"ovn-nbctl --timeout=15 add logical_switch " + nodeName + " load_balancer " + udpLBUUID,
-<<<<<<< HEAD
 		"ovn-nbctl --timeout=15 -- --may-exist lsp-add " + nodeName + " k8s-" + nodeName + " -- lsp-set-addresses " + "k8s-" + nodeName + " " + mgmtMAC + " " + nodeMgmtPortIP.String(),
 	})
 	fexec.AddFakeCmd(&ovntest.ExpectedCmd{
@@ -139,10 +134,7 @@
 	})
 	fexec.AddFakeCmdsNoOutputNoError([]string{
 		"ovn-nbctl --timeout=15 -- --if-exists set logical_switch " + nodeName + " other-config:exclude_ips=" + hybridOverlayIP.String(),
-=======
-		"ovn-nbctl --timeout=15 -- --may-exist lsp-add " + nodeName + " k8s-" + nodeName + " -- lsp-set-addresses " + "k8s-" + nodeName + " " + mgmtMAC + " " + nodeMgmtPortIP + " -- --if-exists remove logical_switch " + nodeName + " other-config exclude_ips",
-		"ovn-nbctl --timeout=15 --may-exist acl-add " + nodeName + " to-lport 1001 ip4.src==" + nodeMgmtPortIP + " allow-related",
->>>>>>> d6cf1fbc
+		"ovn-nbctl --timeout=15 --may-exist acl-add " + nodeName + " to-lport 1001 ip4.src==" + nodeMgmtPortIP.String() + " allow-related",
 	})
 
 	return fexec, tcpLBUUID, udpLBUUID
@@ -408,7 +400,6 @@
 			// Kubernetes API nodes
 			fexec.AddFakeCmdsNoOutputNoError([]string{
 				"ovn-nbctl --timeout=15 --may-exist lrp-add ovn_cluster_router rtos-" + masterName + " " + lrpMAC + " " + masterGWCIDR,
-<<<<<<< HEAD
 				"ovn-nbctl --timeout=15 -- --may-exist ls-add " + masterName + " -- set logical_switch " + masterName + " other-config:subnet=" + masterSubnet + " other-config:exclude_ips=" + masterMgmtPortIP + ".." + masterHOPortIP + " external-ids:gateway_ip=" + masterGWCIDR,
 				"ovn-nbctl --timeout=15 -- --may-exist lsp-add " + masterName + " stor-" + masterName + " -- set logical_switch_port stor-" + masterName + " type=router options:router-port=rtos-" + masterName + " addresses=\"" + lrpMAC + "\"",
 				"ovn-nbctl --timeout=15 set logical_switch " + masterName + " load_balancer=" + tcpLBUUID,
@@ -421,14 +412,7 @@
 			})
 			fexec.AddFakeCmdsNoOutputNoError([]string{
 				"ovn-nbctl --timeout=15 -- --if-exists set logical_switch " + masterName + " other-config:exclude_ips=" + masterHOPortIP,
-=======
-				"ovn-nbctl --timeout=15 -- --may-exist ls-add " + masterName + " -- set logical_switch " + masterName + " other-config:subnet=" + masterSubnet + " other-config:exclude_ips=" + masterMgmtPortIP,
-				"ovn-nbctl --timeout=15 -- --may-exist lsp-add " + masterName + " stor-" + masterName + " -- set logical_switch_port stor-" + masterName + " type=router options:router-port=rtos-" + masterName + " addresses=\"" + lrpMAC + "\"",
-				"ovn-nbctl --timeout=15 set logical_switch " + masterName + " load_balancer=" + tcpLBUUID,
-				"ovn-nbctl --timeout=15 add logical_switch " + masterName + " load_balancer " + udpLBUUID,
-				"ovn-nbctl --timeout=15 -- --may-exist lsp-add " + masterName + " k8s-" + masterName + " -- lsp-set-addresses " + "k8s-" + masterName + " " + masterMgmtPortMAC + " " + masterMgmtPortIP + " -- --if-exists remove logical_switch " + masterName + " other-config exclude_ips",
 				"ovn-nbctl --timeout=15 --may-exist acl-add " + masterName + " to-lport 1001 ip4.src==" + masterMgmtPortIP + " allow-related",
->>>>>>> d6cf1fbc
 			})
 
 			cleanupGateway(fexec, masterName, masterSubnet, masterGWCIDR, masterMgmtPortIP)
@@ -584,10 +568,9 @@
 			})
 
 			fexec.AddFakeCmdsNoOutputNoError([]string{
-<<<<<<< HEAD
-				"ovn-nbctl --timeout=15 --may-exist lrp-add ovn_cluster_router rtos-" + nodeName + " " + lrpMAC + " " + masterGWCIDR,
+				"ovn-nbctl --timeout=15 --may-exist lrp-add ovn_cluster_router rtos-" + nodeName + " " + nodeLRPMAC + " " + masterGWCIDR,
 				"ovn-nbctl --timeout=15 -- --may-exist ls-add " + nodeName + " -- set logical_switch " + nodeName + " other-config:subnet=" + nodeSubnet + " other-config:exclude_ips=" + masterMgmtPortIP + ".." + masterHOPortIP + " external-ids:gateway_ip=" + masterGWCIDR,
-				"ovn-nbctl --timeout=15 -- --may-exist lsp-add " + nodeName + " stor-" + nodeName + " -- set logical_switch_port stor-" + nodeName + " type=router options:router-port=rtos-" + nodeName + " addresses=\"" + lrpMAC + "\"",
+				"ovn-nbctl --timeout=15 -- --may-exist lsp-add " + nodeName + " stor-" + nodeName + " -- set logical_switch_port stor-" + nodeName + " type=router options:router-port=rtos-" + nodeName + " addresses=\"" + nodeLRPMAC + "\"",
 				"ovn-nbctl --timeout=15 set logical_switch " + nodeName + " load_balancer=" + tcpLBUUID,
 				"ovn-nbctl --timeout=15 add logical_switch " + nodeName + " load_balancer " + udpLBUUID,
 				"ovn-nbctl --timeout=15 -- --may-exist lsp-add " + nodeName + " k8s-" + nodeName + " -- lsp-set-addresses " + "k8s-" + nodeName + " " + brLocalnetMAC + " " + masterMgmtPortIP,
@@ -598,15 +581,7 @@
 			})
 			fexec.AddFakeCmdsNoOutputNoError([]string{
 				"ovn-nbctl --timeout=15 -- --if-exists set logical_switch " + nodeName + " other-config:exclude_ips=" + masterHOPortIP,
-=======
-				"ovn-nbctl --timeout=15 --may-exist lrp-add ovn_cluster_router rtos-" + nodeName + " " + nodeLRPMAC + " " + masterGWCIDR,
-				"ovn-nbctl --timeout=15 -- --may-exist ls-add " + nodeName + " -- set logical_switch " + nodeName + " other-config:subnet=" + nodeSubnet + " other-config:exclude_ips=" + masterMgmtPortIP,
-				"ovn-nbctl --timeout=15 -- --may-exist lsp-add " + nodeName + " stor-" + nodeName + " -- set logical_switch_port stor-" + nodeName + " type=router options:router-port=rtos-" + nodeName + " addresses=\"" + nodeLRPMAC + "\"",
-				"ovn-nbctl --timeout=15 set logical_switch " + nodeName + " load_balancer=" + tcpLBUUID,
-				"ovn-nbctl --timeout=15 add logical_switch " + nodeName + " load_balancer " + udpLBUUID,
-				"ovn-nbctl --timeout=15 -- --may-exist lsp-add " + nodeName + " k8s-" + nodeName + " -- lsp-set-addresses " + "k8s-" + nodeName + " " + brLocalnetMAC + " " + masterMgmtPortIP + " -- --if-exists remove logical_switch " + nodeName + " other-config exclude_ips",
 				"ovn-nbctl --timeout=15 --may-exist acl-add " + nodeName + " to-lport 1001 ip4.src==" + masterMgmtPortIP + " allow-related",
->>>>>>> d6cf1fbc
 			})
 			joinSwitch := "join_" + nodeName
 			fexec.AddFakeCmdsNoOutputNoError([]string{
@@ -791,10 +766,9 @@
 			})
 
 			fexec.AddFakeCmdsNoOutputNoError([]string{
-<<<<<<< HEAD
-				"ovn-nbctl --timeout=15 --may-exist lrp-add ovn_cluster_router rtos-" + nodeName + " " + lrpMAC + " " + nodeGWIP,
+				"ovn-nbctl --timeout=15 --may-exist lrp-add ovn_cluster_router rtos-" + nodeName + " " + nodeLRPMAC + " " + nodeGWIP,
 				"ovn-nbctl --timeout=15 -- --may-exist ls-add " + nodeName + " -- set logical_switch " + nodeName + " other-config:subnet=" + nodeSubnet + " other-config:exclude_ips=" + nodeMgmtPortIP + ".." + nodeHOPortIP + " external-ids:gateway_ip=" + nodeGWIP,
-				"ovn-nbctl --timeout=15 -- --may-exist lsp-add " + nodeName + " stor-" + nodeName + " -- set logical_switch_port stor-" + nodeName + " type=router options:router-port=rtos-" + nodeName + " addresses=\"" + lrpMAC + "\"",
+				"ovn-nbctl --timeout=15 -- --may-exist lsp-add " + nodeName + " stor-" + nodeName + " -- set logical_switch_port stor-" + nodeName + " type=router options:router-port=rtos-" + nodeName + " addresses=\"" + nodeLRPMAC + "\"",
 				"ovn-nbctl --timeout=15 set logical_switch " + nodeName + " load_balancer=" + tcpLBUUID,
 				"ovn-nbctl --timeout=15 add logical_switch " + nodeName + " load_balancer " + udpLBUUID,
 				"ovn-nbctl --timeout=15 -- --may-exist lsp-add " + nodeName + " k8s-" + nodeName + " -- lsp-set-addresses " + "k8s-" + nodeName + " " + nodeMgmtPortMAC + " " + nodeMgmtPortIP,
@@ -802,19 +776,11 @@
 			fexec.AddFakeCmd(&ovntest.ExpectedCmd{
 				Cmd:    "ovn-nbctl --timeout=15 lsp-list " + nodeName,
 				Output: "29df5ce5-2802-4ee5-891f-4fb27ca776e9 (k8s-" + nodeName + ")",
-=======
-				"ovn-nbctl --timeout=15 --may-exist lrp-add ovn_cluster_router rtos-" + nodeName + " " + nodeLRPMAC + " " + nodeGWIP,
-				"ovn-nbctl --timeout=15 -- --may-exist ls-add " + nodeName + " -- set logical_switch " + nodeName + " other-config:subnet=" + nodeSubnet + " other-config:exclude_ips=" + nodeMgmtPortIP,
-				"ovn-nbctl --timeout=15 -- --may-exist lsp-add " + nodeName + " stor-" + nodeName + " -- set logical_switch_port stor-" + nodeName + " type=router options:router-port=rtos-" + nodeName + " addresses=\"" + nodeLRPMAC + "\"",
-				"ovn-nbctl --timeout=15 set logical_switch " + nodeName + " load_balancer=" + tcpLBUUID,
-				"ovn-nbctl --timeout=15 add logical_switch " + nodeName + " load_balancer " + udpLBUUID,
-				"ovn-nbctl --timeout=15 -- --may-exist lsp-add " + nodeName + " k8s-" + nodeName + " -- lsp-set-addresses " + "k8s-" + nodeName + " " + nodeMgmtPortMAC + " " + nodeMgmtPortIP + " -- --if-exists remove logical_switch " + nodeName + " other-config exclude_ips",
+			})
+			joinSwitch := "join_" + nodeName
+			fexec.AddFakeCmdsNoOutputNoError([]string{
+				"ovn-nbctl --timeout=15 -- --if-exists set logical_switch " + nodeName + " other-config:exclude_ips=" + nodeHOPortIP,
 				"ovn-nbctl --timeout=15 --may-exist acl-add " + nodeName + " to-lport 1001 ip4.src==" + nodeMgmtPortIP + " allow-related",
->>>>>>> d6cf1fbc
-			})
-			joinSwitch := "join_" + nodeName
-			fexec.AddFakeCmdsNoOutputNoError([]string{
-				"ovn-nbctl --timeout=15 -- --if-exists set logical_switch " + nodeName + " other-config:exclude_ips=" + nodeHOPortIP,
 				"ovn-nbctl --timeout=15 -- --may-exist lr-add " + gwRouter + " -- set logical_router " + gwRouter + " options:chassis=" + systemID + " external_ids:physical_ip=" + physicalGatewayIP,
 				"ovn-nbctl --timeout=15 -- --may-exist ls-add " + joinSwitch,
 				"ovn-nbctl --timeout=15 -- --may-exist lsp-add " + joinSwitch + " jtor-" + gwRouter + " -- set logical_switch_port jtor-" + gwRouter + " type=router options:router-port=rtoj-" + gwRouter + " addresses=router",
