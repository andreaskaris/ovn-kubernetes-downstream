package ovn

import (
	"fmt"
	"net"
	"reflect"
	"sync"

	goovn "github.com/ebay/go-ovn"
	libovsdbclient "github.com/ovn-org/libovsdb/client"
	ovsdb "github.com/ovn-org/libovsdb/ovsdb"
	"github.com/ovn-org/ovn-kubernetes/go-controller/pkg/config"
	"github.com/ovn-org/ovn-kubernetes/go-controller/pkg/factory"
	"github.com/ovn-org/ovn-kubernetes/go-controller/pkg/nbdb"
	"github.com/ovn-org/ovn-kubernetes/go-controller/pkg/ovn/libovsdbops"
	"github.com/ovn-org/ovn-kubernetes/go-controller/pkg/types"
	"github.com/ovn-org/ovn-kubernetes/go-controller/pkg/util"
	kapi "k8s.io/api/core/v1"
	knet "k8s.io/api/networking/v1"
	metav1 "k8s.io/apimachinery/pkg/apis/meta/v1"
	"k8s.io/client-go/tools/cache"
	"k8s.io/klog/v2"
	utilnet "k8s.io/utils/net"
)

const (
	// defaultDenyPolicyTypeACLExtIdKey external ID key for default deny policy type
	defaultDenyPolicyTypeACLExtIdKey = "default-deny-policy-type"
	// l4MatchACLExtIdKey external ID key for L4 Match on 'gress policy ACLs
	l4MatchACLExtIdKey = "l4Match"
	// ipBlockCIDRACLExtIdKey external ID key for IP block CIDR on 'gress policy ACLs
	ipBlockCIDRACLExtIdKey = "ipblock_cidr"
	// namespaceACLExtIdKey external ID key for namespace on 'gress policy ACLs
	namespaceACLExtIdKey = "namespace"
	// policyACLExtIdKey external ID key for policy name on 'gress policy ACLs
	policyACLExtIdKey = "policy"
	// policyACLExtKey external ID key for policy type on 'gress policy ACLs
	policyTypeACLExtIdKey = "policy_type"
	// policyTypeNumACLExtIdKey external ID key for policy index by type on 'gress policy ACLs
	policyTypeNumACLExtIdKey = "%s_num"
)

type networkPolicy struct {
	// RWMutex synchronizes operations on the policy.
	// Operations that change local and peer pods take a RLock,
	// whereas operations that affect the policy take a Lock.
	sync.RWMutex
	name            string
	namespace       string
	policyTypes     []knet.PolicyType
	ingressPolicies []*gressPolicy
	egressPolicies  []*gressPolicy
	podHandlerList  []*factory.Handler
	svcHandlerList  []*factory.Handler
	nsHandlerList   []*factory.Handler

	// localPods is a list of pods affected by ths policy
	// this is a sync map so we can handle multiple pods at once
	// map of string -> *lpInfo
	localPods sync.Map

	portGroupName string
	deleted       bool //deleted policy
}

func NewNetworkPolicy(policy *knet.NetworkPolicy) *networkPolicy {
	np := &networkPolicy{
		name:            policy.Name,
		namespace:       policy.Namespace,
		policyTypes:     policy.Spec.PolicyTypes,
		ingressPolicies: make([]*gressPolicy, 0),
		egressPolicies:  make([]*gressPolicy, 0),
		podHandlerList:  make([]*factory.Handler, 0),
		svcHandlerList:  make([]*factory.Handler, 0),
		nsHandlerList:   make([]*factory.Handler, 0),
		localPods:       sync.Map{},
	}
	return np
}

const (
	noneMatch = "None"
	// Default ACL logging severity
	defaultACLLoggingSeverity = "info"
	// IPv6 multicast traffic destined to dynamic groups must have the "T" bit
	// set to 1: https://tools.ietf.org/html/rfc3307#section-4.3
	ipv6DynamicMulticastMatch = "(ip6.dst[120..127] == 0xff && ip6.dst[116] == 1)"
	// Legacy multicastDefaultDeny port group removed by commit 40a90f0
	legacyMulticastDefaultDenyPortGroup = "mcastPortGroupDeny"
)

func getACLLoggingSeverity(aclLogging string) string {
	if aclLogging != "" {
		return aclLogging
	}
	return defaultACLLoggingSeverity
}

// hash the provided input to make it a valid portGroup name.
func hashedPortGroup(s string) string {
	return util.HashForOVN(s)
}

func (oc *Controller) syncNetworkPolicies(networkPolicies []interface{}) {
	expectedPolicies := make(map[string]map[string]bool)
	for _, npInterface := range networkPolicies {
		policy, ok := npInterface.(*knet.NetworkPolicy)
		if !ok {
			klog.Errorf("Spurious object in syncNetworkPolicies: %v",
				npInterface)
			continue
		}

		if nsMap, ok := expectedPolicies[policy.Namespace]; ok {
			nsMap[policy.Name] = true
		} else {
			expectedPolicies[policy.Namespace] = map[string]bool{
				policy.Name: true,
			}
		}
	}

	stalePGs := []string{}
	err := oc.addressSetFactory.ProcessEachAddressSet(func(addrSetName, namespaceName, policyName string) {
		if policyName != "" && !expectedPolicies[namespaceName][policyName] {
			// policy doesn't exist on k8s. Delete the port group
			portGroupName := fmt.Sprintf("%s_%s", namespaceName, policyName)
			hashedLocalPortGroup := hashedPortGroup(portGroupName)
			stalePGs = append(stalePGs, hashedLocalPortGroup)
			// delete the address sets for this old policy from OVN
			if err := oc.addressSetFactory.DestroyAddressSetInBackingStore(addrSetName); err != nil {
				klog.Errorf(err.Error())
			}
		}
	})
	if err != nil {
		klog.Errorf("Error in syncing network policies: %v", err)
	}

	if len(stalePGs) > 0 {
		err = libovsdbops.DeletePortGroups(oc.nbClient, stalePGs...)
		if err != nil {
			klog.Errorf("Error removing stale port groups %v: %v", stalePGs, err)
		}
	}
}

func addAllowACLFromNode(logicalSwitch string, mgmtPortIP net.IP, ovnNBClient goovn.Client) error {
	ipFamily := "ip4"
	if utilnet.IsIPv6(mgmtPortIP) {
		ipFamily = "ip6"
	}
	match := fmt.Sprintf("%s.src==%s", ipFamily, mgmtPortIP.String())

	priority := types.DefaultAllowPriority

	// TODO use libovsdb client once logical switch libovsdb work is done
	aclcmd, err := ovnNBClient.ACLAdd(logicalSwitch, types.DirectionToLPort, match, "allow-related", priority, nil, false, "", "")

	// NOTE: goovn.ErrorExist is returned if the ACL already exists, in such a case ignore that error.
	// Additional Context-> Per Tim Rozet's review comments, there could be scenarios where ovnkube restarts, in which
	// case, it would use kubernetes events to reconstruct ACLs and there is a possibility that some of the ACLs may
	// already be present in the NBDB.
	if err == nil {
		if err = ovnNBClient.Execute(aclcmd); err != nil {
			return fmt.Errorf("failed to create the node acl for logical_switch: %s, %v", logicalSwitch, err)
		}
	} else if err != goovn.ErrorExist {
		return fmt.Errorf("ACLAdd() error when creating node acl for logical switch: %s, %v", logicalSwitch, err)
	}

	return nil
}

func getACLMatch(portGroupName, match string, policyType knet.PolicyType) string {
	var aclMatch string
	if policyType == knet.PolicyTypeIngress {
		aclMatch = "outport == @" + portGroupName
	} else {
		aclMatch = "inport == @" + portGroupName
	}

	if match != "" {
		aclMatch += " && " + match
	}

	return aclMatch
}

func namespacePortGroupACLName(namespace, portGroup, name string) string {
	policyNamespace := namespace
	if policyNamespace == "" {
		policyNamespace = portGroup
	}
	if name == "" {
		return policyNamespace

	}
	return fmt.Sprintf("%s_%s", policyNamespace, name)
}

func buildACL(namespace, portGroup, name, direction string, priority int, match, action, aclLogging string, policyType knet.PolicyType) *nbdb.ACL {
	aclName := namespacePortGroupACLName(namespace, portGroup, name)
	log := aclLogging != ""
	severity := getACLLoggingSeverity(aclLogging)
	meter := types.OvnACLLoggingMeter
	var externalIds map[string]string
	if policyType != "" {
		externalIds = map[string]string{
			defaultDenyPolicyTypeACLExtIdKey: string(policyType),
		}
	}

	return libovsdbops.BuildACL(aclName, direction, priority, match, action, meter, severity, log, externalIds)
}

<<<<<<< HEAD
func deleteFromPortGroup(ovnNBClient goovn.Client, portGroupName, portName, portUUID string) error {
	cmd, err := ovnNBClient.PortGroupRemovePort(portGroupName, portUUID)
	if err != nil {
		// PortGroup already deleted...
		if err == goovn.ErrorNotFound {
			return nil
		} else {
			return fmt.Errorf("error preparing removing port %v from port group %s (%v)", portName, portGroupName, err)
		}
	}
	if err := ovnNBClient.Execute(cmd); err != nil {
		return fmt.Errorf("error committing removing ports (%v) from port group %s (%v)", portName, portGroupName, err)
	}
	return nil
=======
func defaultDenyPortGroup(namespace, gressSuffix string) string {
	return hashedPortGroup(namespace) + "_" + gressSuffix
>>>>>>> f0d82ea9
}

func buildDenyACLs(namespace, policy, pg, aclLogging string, policyType knet.PolicyType) (denyACL, allowACL *nbdb.ACL) {
	denyMatch := getACLMatch(pg, "", policyType)
	denyACL = buildACL(namespace, pg, policy, nbdb.ACLDirectionToLport, types.DefaultDenyPriority, denyMatch, nbdb.ACLActionDrop, aclLogging, policyType)
	allowMatch := getACLMatch(pg, "arp", policyType)
	allowACL = buildACL(namespace, pg, "ARPallowPolicy", nbdb.ACLDirectionToLport, types.DefaultAllowPriority, allowMatch, nbdb.ACLActionAllow, "", policyType)
	return
}

// must be called with a write lock on nsInfo
func (oc *Controller) createDefaultDenyPGAndACLs(namespace, policy string, nsInfo *namespaceInfo) error {
	aclLogging := nsInfo.aclLogging.Deny

	ingressPGName := defaultDenyPortGroup(namespace, "ingressDefaultDeny")
	ingressDenyACL, ingressAllowACL := buildDenyACLs(namespace, policy, ingressPGName, aclLogging, knet.PolicyTypeIngress)
	egressPGName := defaultDenyPortGroup(namespace, "egressDefaultDeny")
	egressDenyACL, egressAllowACL := buildDenyACLs(namespace, policy, egressPGName, aclLogging, knet.PolicyTypeEgress)
	ops, err := libovsdbops.CreateOrUpdateACLsOps(oc.nbClient, nil, ingressDenyACL, ingressAllowACL, egressDenyACL, egressAllowACL)
	if err != nil {
		return err
	}

	ingressPG := libovsdbops.BuildPortGroup(ingressPGName, ingressPGName, nil, []*nbdb.ACL{ingressDenyACL, ingressAllowACL})
	egressPG := libovsdbops.BuildPortGroup(egressPGName, egressPGName, nil, []*nbdb.ACL{egressDenyACL, egressAllowACL})
	ops, err = libovsdbops.CreateOrUpdatePortGroupsOps(oc.nbClient, ops, ingressPG, egressPG)
	if err != nil {
		return err
	}

	_, err = libovsdbops.TransactAndCheck(oc.nbClient, ops)
	if err != nil {
		return err
	}

	nsInfo.portGroupEgressDenyName = egressPGName
	nsInfo.portGroupIngressDenyName = ingressPGName

	return nil
}

func (oc *Controller) setACLLoggingForNamespace(ns string, namespacePolicies map[string]*networkPolicy, portGroupIngressDenyName string, portGroupEgressDenyName string, logSeverityConfig ACLLoggingLevels) error {
	var ovsDBOps []ovsdb.Operation
	for _, policyType := range []knet.PolicyType{knet.PolicyTypeIngress, knet.PolicyTypeEgress} {
		denyACL, _ := buildDenyACLs(ns, "", targetPortGroupName(portGroupIngressDenyName, portGroupEgressDenyName, policyType), logSeverityConfig.Deny, policyType)
		ops, err := libovsdbops.UpdateACLsLoggingOps(oc.nbClient, ovsDBOps, denyACL)
		if err != nil {
			return err
		}
		ovsDBOps = append(ovsDBOps, ops...)
	}

	klog.V(5).Infof("Getting network policy ACLs for ns: %s", ns)
	for _, policy := range namespacePolicies {
		acls := oc.buildNetworkPolicyACLs(policy, logSeverityConfig.Allow)
		ops, err := libovsdbops.UpdateACLsLoggingOps(oc.nbClient, ovsDBOps, acls...)
		if err != nil {
			return err
		}
		ovsDBOps = append(ovsDBOps, ops...)
	}

	_, err := libovsdbops.TransactAndCheck(oc.nbClient, ovsDBOps)
	if err != nil {
		return err
	}

	return nil
}

func targetPortGroupName(portGroupIngressDenyName string, portGroupEgressDenyName string, policyType knet.PolicyType) string {
	switch policyType {
	case knet.PolicyTypeIngress:
		return portGroupIngressDenyName
	case knet.PolicyTypeEgress:
		return portGroupEgressDenyName
	default:
		return ""
	}
}

func getACLMatchAF(ipv4Match, ipv6Match string) string {
	if config.IPv4Mode && config.IPv6Mode {
		return "(" + ipv4Match + " || " + ipv6Match + ")"
	} else if config.IPv4Mode {
		return ipv4Match
	} else {
		return ipv6Match
	}
}

// Creates the match string used for ACLs matching on multicast traffic.
func getMulticastACLMatch() string {
	return "(ip4.mcast || mldv1 || mldv2 || " + ipv6DynamicMulticastMatch + ")"
}

// Allow IGMP traffic (e.g., IGMP queries) and namespace multicast traffic
// towards pods.
func getMulticastACLIgrMatchV4(addrSetName string) string {
	return "(igmp || (ip4.src == $" + addrSetName + " && ip4.mcast))"
}

// Allow MLD traffic (e.g., MLD queries) and namespace multicast traffic
// towards pods.
func getMulticastACLIgrMatchV6(addrSetName string) string {
	return "(mldv1 || mldv2 || (ip6.src == $" + addrSetName + " && " + ipv6DynamicMulticastMatch + "))"
}

// Creates the match string used for ACLs allowing incoming multicast into a
// namespace, that is, from IPs that are in the namespace's address set.
func getMulticastACLIgrMatch(nsInfo *namespaceInfo) string {
	var ipv4Match, ipv6Match string
	addrSetNameV4, addrSetNameV6 := nsInfo.addressSet.GetASHashNames()
	if config.IPv4Mode {
		ipv4Match = getMulticastACLIgrMatchV4(addrSetNameV4)
	}
	if config.IPv6Mode {
		ipv6Match = getMulticastACLIgrMatchV6(addrSetNameV6)
	}
	return getACLMatchAF(ipv4Match, ipv6Match)
}

// Creates the match string used for ACLs allowing outgoing multicast from a
// namespace.
func getMulticastACLEgrMatch() string {
	var ipv4Match, ipv6Match string
	if config.IPv4Mode {
		ipv4Match = "ip4.mcast"
	}
	if config.IPv6Mode {
		ipv6Match = "(mldv1 || mldv2 || " + ipv6DynamicMulticastMatch + ")"
	}
	return getACLMatchAF(ipv4Match, ipv6Match)
}

// Creates a policy to allow multicast traffic within 'ns':
// - a port group containing all logical ports associated with 'ns'
// - one "from-lport" ACL allowing egress multicast traffic from the pods
//   in 'ns'
// - one "to-lport" ACL allowing ingress multicast traffic to pods in 'ns'.
//   This matches only traffic originated by pods in 'ns' (based on the
//   namespace address set).
func (oc *Controller) createMulticastAllowPolicy(ns string, nsInfo *namespaceInfo) error {
	portGroupName := hashedPortGroup(ns)

	egressMatch := getACLMatch(portGroupName, getMulticastACLEgrMatch(), knet.PolicyTypeEgress)
	egressACL := buildACL(ns, portGroupName, "MulticastAllowEgress", nbdb.ACLDirectionFromLport, types.DefaultMcastAllowPriority, egressMatch, nbdb.ACLActionAllow, "", knet.PolicyTypeEgress)
	ingressMatch := getACLMatch(portGroupName, getMulticastACLIgrMatch(nsInfo), knet.PolicyTypeIngress)
	ingressACL := buildACL(ns, portGroupName, "MulticastAllowIngress", nbdb.ACLDirectionToLport, types.DefaultMcastAllowPriority, ingressMatch, nbdb.ACLActionAllow, "", knet.PolicyTypeIngress)
	acls := []*nbdb.ACL{egressACL, ingressACL}
	ops, err := libovsdbops.CreateOrUpdateACLsOps(oc.nbClient, nil, acls...)
	if err != nil {
		return err
	}

	// Add all ports from this namespace to the multicast allow group.
	ports := []*nbdb.LogicalSwitchPort{}
	pods, err := oc.watchFactory.GetPods(ns)
	if err != nil {
		klog.Warningf("Failed to get pods for namespace %q: %v", ns, err)
	}
	for _, pod := range pods {
		portName := util.GetLogicalPortName(pod.Namespace, pod.Name)
		if portInfo, err := oc.logicalPortCache.get(portName); err != nil {
			klog.Errorf(err.Error())
		} else {
			ports = append(ports, &nbdb.LogicalSwitchPort{UUID: portInfo.uuid})
		}
	}

	pg := libovsdbops.BuildPortGroup(portGroupName, ns, ports, acls)
	ops, err = libovsdbops.CreateOrUpdatePortGroupsOps(oc.nbClient, ops, pg)
	if err != nil {
		return err
	}

	_, err = libovsdbops.TransactAndCheck(oc.nbClient, ops)
	if err != nil {
		return err
	}

	return nil
}

func deleteMulticastAllowPolicy(nbClient libovsdbclient.Client, ns string, nsInfo *namespaceInfo) error {
	portGroupName := hashedPortGroup(ns)

	egressMatch := getACLMatch(portGroupName, getMulticastACLEgrMatch(), knet.PolicyTypeEgress)
	egressACL := buildACL(ns, portGroupName, "MulticastAllowEgress", nbdb.ACLDirectionFromLport, types.DefaultMcastAllowPriority, egressMatch, nbdb.ACLActionAllow, "", knet.PolicyTypeEgress)

	ingressMatch := getACLMatch(portGroupName, getMulticastACLIgrMatch(nsInfo), knet.PolicyTypeIngress)
	ingressACL := buildACL(ns, portGroupName, "MulticastAllowIngress", nbdb.ACLDirectionToLport, types.DefaultMcastAllowPriority, ingressMatch, nbdb.ACLActionAllow, "", knet.PolicyTypeIngress)

	ops, err := libovsdbops.DeleteACLsFromPortGroupOps(nbClient, nil, portGroupName, egressACL, ingressACL)
	if err != nil {
		return err
	}

	ops, err = libovsdbops.DeletePortGroupsOps(nbClient, ops, portGroupName)
	if err != nil {
		return err
	}

	_, err = libovsdbops.TransactAndCheck(nbClient, ops)
	if err != nil {
		return err
	}

	return nil
}

// Creates a global default deny multicast policy:
// - one ACL dropping egress multicast traffic from all pods: this is to
//   protect OVN controller from processing IP multicast reports from nodes
//   that are not allowed to receive multicast raffic.
// - one ACL dropping ingress multicast traffic to all pods.
// Caller must hold the namespace's namespaceInfo object lock.
func (oc *Controller) createDefaultDenyMulticastPolicy() error {
	match := getMulticastACLMatch()

	// By default deny any egress multicast traffic from any pod. This drops
	// IP multicast membership reports therefore denying any multicast traffic
	// to be forwarded to pods.
	egressACL := buildACL("", types.ClusterPortGroupName, "DefaultDenyMulticastEgress", nbdb.ACLDirectionFromLport, types.DefaultMcastDenyPriority, match, nbdb.ACLActionDrop, "", knet.PolicyTypeEgress)

	// By default deny any ingress multicast traffic to any pod.
	ingressACL := buildACL("", types.ClusterPortGroupName, "DefaultDenyMulticastIngress", nbdb.ACLDirectionToLport, types.DefaultMcastDenyPriority, match, nbdb.ACLActionDrop, "", knet.PolicyTypeIngress)

	ops, err := libovsdbops.CreateOrUpdateACLsOps(oc.nbClient, nil, egressACL, ingressACL)
	if err != nil {
		return err
	}

	ops, err = libovsdbops.AddACLsToPortGroupOps(oc.nbClient, ops, types.ClusterPortGroupName, egressACL, ingressACL)
	if err != nil {
		return err
	}

	// Remove old multicastDefaultDeny port group now that all ports
	// have been added to the clusterPortGroup by WatchPods()
	ops, err = libovsdbops.DeletePortGroupsOps(oc.nbClient, ops, legacyMulticastDefaultDenyPortGroup)
	if err != nil {
		return err
	}

	_, err = libovsdbops.TransactAndCheck(oc.nbClient, ops)
	if err != nil {
		return err
	}

	return nil
}

// Creates a global default allow multicast policy:
// - one ACL allowing multicast traffic from cluster router ports
// - one ACL allowing multicast traffic to cluster router ports.
// Caller must hold the namespace's namespaceInfo object lock.
func (oc *Controller) createDefaultAllowMulticastPolicy() error {
	mcastMatch := getMulticastACLMatch()

	egressMatch := getACLMatch(types.ClusterRtrPortGroupName, mcastMatch, knet.PolicyTypeEgress)
	egressACL := buildACL("", types.ClusterRtrPortGroupName, "DefaultAllowMulticastEgress", nbdb.ACLDirectionFromLport, types.DefaultMcastAllowPriority, egressMatch, nbdb.ACLActionAllow, "", knet.PolicyTypeEgress)

	ingressMatch := getACLMatch(types.ClusterRtrPortGroupName, mcastMatch, knet.PolicyTypeIngress)
	ingressACL := buildACL("", types.ClusterRtrPortGroupName, "DefaultAllowMulticastIngress", nbdb.ACLDirectionToLport, types.DefaultMcastAllowPriority, ingressMatch, nbdb.ACLActionAllow, "", knet.PolicyTypeEgress)

	ops, err := libovsdbops.CreateOrUpdateACLsOps(oc.nbClient, nil, egressACL, ingressACL)
	if err != nil {
		return err
	}

	ops, err = libovsdbops.AddACLsToPortGroupOps(oc.nbClient, ops, types.ClusterRtrPortGroupName, egressACL, ingressACL)
	if err != nil {
		return err
	}

	_, err = libovsdbops.TransactAndCheck(oc.nbClient, ops)
	if err != nil {
		return err
	}

	return nil
}

// podAddAllowMulticastPolicy adds the pod's logical switch port to the namespace's
// multicast port group. Caller must hold the namespace's namespaceInfo object
// lock.
func podAddAllowMulticastPolicy(nbClient libovsdbclient.Client, ns string, portInfo *lpInfo) error {
	return libovsdbops.AddPortsToPortGroup(nbClient, hashedPortGroup(ns), portInfo.uuid)
}

// podDeleteAllowMulticastPolicy removes the pod's logical switch port from the
// namespace's multicast port group. Caller must hold the namespace's
// namespaceInfo object lock.
<<<<<<< HEAD
func podDeleteAllowMulticastPolicy(ovnNBClient goovn.Client, ns, name, uuid string) error {
	return deleteFromPortGroup(ovnNBClient, hashedPortGroup(ns), name, uuid)
=======
func podDeleteAllowMulticastPolicy(nbClient libovsdbclient.Client, ns string, portInfo *lpInfo) error {
	return libovsdbops.DeletePortsFromPortGroup(nbClient, hashedPortGroup(ns), portInfo.uuid)
>>>>>>> f0d82ea9
}

// localPodAddDefaultDeny ensures ports (i.e. pods) are in the correct
// default-deny portgroups. Whether or not pods are in default-deny depends
// on whether or not any policies select this pod, so there is a reference
// count to ensure we don't accidentally open up a pod.
func (oc *Controller) localPodAddDefaultDeny(policy *knet.NetworkPolicy,
	ports ...*lpInfo) (ingressDenyPorts, egressDenyPorts []string) {
	oc.lspMutex.Lock()

	// Default deny rule.
	// 1. Any pod that matches a network policy should get a default
	// ingress deny rule.  This is irrespective of whether there
	// is a ingress section in the network policy. But, if
	// PolicyTypes in the policy has only "egress" in it, then
	// it is a 'egress' only network policy and we should not
	// add any default deny rule for ingress.
	// 2. If there is any "egress" section in the policy or
	// the PolicyTypes has 'egress' in it, we add a default
	// egress deny rule.

	ingressDenyPorts = []string{}
	egressDenyPorts = []string{}

	// Handle condition 1 above.
	if !(len(policy.Spec.PolicyTypes) == 1 && policy.Spec.PolicyTypes[0] == knet.PolicyTypeEgress) {
		for _, portInfo := range ports {
			// if this is the first NP referencing this pod, then we
			// need to add it to the port group.
			if oc.lspIngressDenyCache[portInfo.name] == 0 {
				ingressDenyPorts = append(ingressDenyPorts, portInfo.uuid)
			}

			// increment the reference count.
			oc.lspIngressDenyCache[portInfo.name]++
		}
	}

	// Handle condition 2 above.
	if (len(policy.Spec.PolicyTypes) == 1 && policy.Spec.PolicyTypes[0] == knet.PolicyTypeEgress) ||
		len(policy.Spec.Egress) > 0 || len(policy.Spec.PolicyTypes) == 2 {
		for _, portInfo := range ports {
			if oc.lspEgressDenyCache[portInfo.name] == 0 {
				// again, reference count is 0, so add to port
				egressDenyPorts = append(egressDenyPorts, portInfo.uuid)
			}

			// bump reference count
			oc.lspEgressDenyCache[portInfo.name]++
		}
	}
	oc.lspMutex.Unlock()

	return
}

// localPodDelDefaultDeny decrements a pod's policy reference count and removes a pod
// from the default-deny portgroups if the reference count for the pod is 0
func (oc *Controller) localPodDelDefaultDeny(
	np *networkPolicy, ports ...*lpInfo) (ingressDenyPorts, egressDenyPorts []string) {
	oc.lspMutex.Lock()

	ingressDenyPorts = []string{}
	egressDenyPorts = []string{}

	// Remove port from ingress deny port-group for [Ingress] and [ingress,egress] PolicyTypes
	// If NOT [egress] PolicyType
	if !(len(np.policyTypes) == 1 && np.policyTypes[0] == knet.PolicyTypeEgress) {
		for _, portInfo := range ports {
			if oc.lspIngressDenyCache[portInfo.name] > 0 {
				oc.lspIngressDenyCache[portInfo.name]--
				if oc.lspIngressDenyCache[portInfo.name] == 0 {
					ingressDenyPorts = append(ingressDenyPorts, portInfo.uuid)
					delete(oc.lspIngressDenyCache, portInfo.name)
				}
			}
		}
	}

	// Remove port from egress deny port group for [egress] and [ingress,egress] PolicyTypes
	// if [egress] PolicyType OR there are any egress rules OR [ingress,egress] PolicyType
	if (len(np.policyTypes) == 1 && np.policyTypes[0] == knet.PolicyTypeEgress) ||
		len(np.egressPolicies) > 0 || len(np.policyTypes) == 2 {
		for _, portInfo := range ports {
			if oc.lspEgressDenyCache[portInfo.name] > 0 {
				oc.lspEgressDenyCache[portInfo.name]--
				if oc.lspEgressDenyCache[portInfo.name] == 0 {
					egressDenyPorts = append(egressDenyPorts, portInfo.uuid)
					delete(oc.lspEgressDenyCache, portInfo.name)
				}
			}
		}
	}
	oc.lspMutex.Unlock()

	return
}

func (oc *Controller) processLocalPodSelectorSetPods(policy *knet.NetworkPolicy,
	np *networkPolicy, objs ...interface{}) (policyPorts, ingressDenyPorts, egressDenyPorts []string) {
	klog.Infof("Processing NetworkPolicy %s/%s to have %d local pods...", np.namespace, np.name, len(objs))

	// get list of pods and their logical ports to add
	// theoretically this should never filter any pods but it's always good to be
	// paranoid.
	policyPorts = make([]string, 0, len(objs))
	policyPortsInfo := make([]*lpInfo, 0, len(objs))
	for _, obj := range objs {
		pod := obj.(*kapi.Pod)

		if pod.Spec.NodeName == "" {
			continue
		}

		// Get the logical port info
		logicalPort := util.GetLogicalPortName(pod.Namespace, pod.Name)
		portInfo, err := oc.logicalPortCache.get(logicalPort)
		// pod is not yet handled
		// no big deal, we'll get the update when it is.
		if err != nil {
			continue
		}

		// this pod is somehow already added to this policy, then skip
		if _, ok := np.localPods.LoadOrStore(portInfo.name, portInfo); ok {
			continue
		}

		policyPortsInfo = append(policyPortsInfo, portInfo)
		policyPorts = append(policyPorts, portInfo.uuid)
	}

	ingressDenyPorts, egressDenyPorts = oc.localPodAddDefaultDeny(policy, policyPortsInfo...)

	return
}

func (oc *Controller) processLocalPodSelectorDelPods(np *networkPolicy,
	objs ...interface{}) (policyPorts, ingressDenyPorts, egressDenyPorts []string) {
	klog.Infof("Processing NetworkPolicy %s/%s to delete %d local pods...", np.namespace, np.name, len(objs))

	policyPorts = make([]string, 0, len(objs))
	policyPortsInfo := make([]*lpInfo, 0, len(objs))
	for _, obj := range objs {
		pod := obj.(*kapi.Pod)

		if pod.Spec.NodeName == "" {
			continue
		}

		logicalPort := util.GetLogicalPortName(pod.Namespace, pod.Name)
		portInfo, err := oc.logicalPortCache.get(logicalPort)
		if err != nil {
			klog.Errorf(err.Error())
			return
		}

		// If we never saw this pod, short-circuit
		if _, ok := np.localPods.LoadAndDelete(logicalPort); !ok {
			continue
		}

		policyPortsInfo = append(policyPortsInfo, portInfo)
		policyPorts = append(policyPorts, portInfo.uuid)
	}

	ingressDenyPorts, egressDenyPorts = oc.localPodDelDefaultDeny(np, policyPortsInfo...)

	return
}

// handleLocalPodSelectorAddFunc adds a new pod to an existing NetworkPolicy
func (oc *Controller) handleLocalPodSelectorAddFunc(policy *knet.NetworkPolicy, np *networkPolicy,
	portGroupIngressDenyName, portGroupEgressDenyName string, obj interface{}) {
	np.RLock()
	defer np.RUnlock()
	if np.deleted {
		return
	}

	policyPorts, ingressDenyPorts, egressDenyPorts := oc.processLocalPodSelectorSetPods(policy, np, obj)

	ops, err := libovsdbops.AddPortsToPortGroupOps(oc.nbClient, nil, portGroupIngressDenyName, ingressDenyPorts...)
	if err != nil {
		oc.processLocalPodSelectorDelPods(np, obj)
		klog.Errorf(err.Error())
	}

	ops, err = libovsdbops.AddPortsToPortGroupOps(oc.nbClient, ops, portGroupEgressDenyName, egressDenyPorts...)
	if err != nil {
		oc.processLocalPodSelectorDelPods(np, obj)
		klog.Errorf(err.Error())
	}

	ops, err = libovsdbops.AddPortsToPortGroupOps(oc.nbClient, ops, np.portGroupName, policyPorts...)
	if err != nil {
		oc.processLocalPodSelectorDelPods(np, obj)
		klog.Errorf(err.Error())
	}

	_, err = libovsdbops.TransactAndCheck(oc.nbClient, ops)
	if err != nil {
		oc.processLocalPodSelectorDelPods(np, obj)
		klog.Errorf(err.Error())
		return
	}
}

func (oc *Controller) handleLocalPodSelectorDelFunc(policy *knet.NetworkPolicy, np *networkPolicy,
	portGroupIngressDenyName, portGroupEgressDenyName string, obj interface{}) {
	np.RLock()
	defer np.RUnlock()
	if np.deleted {
		return
	}

	policyPorts, ingressDenyPorts, egressDenyPorts := oc.processLocalPodSelectorDelPods(np, obj)

	ops, err := libovsdbops.DeletePortsFromPortGroupOps(oc.nbClient, nil, portGroupIngressDenyName, ingressDenyPorts...)
	if err != nil {
		oc.processLocalPodSelectorSetPods(policy, np, obj)
		klog.Errorf(err.Error())
		return
	}

	ops, err = libovsdbops.DeletePortsFromPortGroupOps(oc.nbClient, ops, portGroupEgressDenyName, egressDenyPorts...)
	if err != nil {
		oc.processLocalPodSelectorSetPods(policy, np, obj)
		klog.Errorf(err.Error())
		return
	}

<<<<<<< HEAD
	err = deleteFromPortGroup(oc.ovnNBClient, np.portGroupName, portInfo.name, portInfo.uuid)
=======
	ops, err = libovsdbops.DeletePortsFromPortGroupOps(oc.nbClient, ops, np.portGroupName, policyPorts...)
>>>>>>> f0d82ea9
	if err != nil {
		oc.processLocalPodSelectorSetPods(policy, np, obj)
		klog.Errorf(err.Error())
	}

	_, err = libovsdbops.TransactAndCheck(oc.nbClient, ops)
	if err != nil {
		oc.processLocalPodSelectorSetPods(policy, np, obj)
		klog.Errorf(err.Error())
		return
	}
}

func (oc *Controller) handleLocalPodSelector(
	policy *knet.NetworkPolicy, np *networkPolicy, portGroupIngressDenyName, portGroupEgressDenyName string,
	handleInitialItems func([]interface{})) {

	// NetworkPolicy is validated by the apiserver; this can't fail.
	sel, _ := metav1.LabelSelectorAsSelector(&policy.Spec.PodSelector)

	h := oc.watchFactory.AddFilteredPodHandler(policy.Namespace, sel,
		cache.ResourceEventHandlerFuncs{
			AddFunc: func(obj interface{}) {
				oc.handleLocalPodSelectorAddFunc(policy, np, portGroupIngressDenyName, portGroupEgressDenyName, obj)
			},
			DeleteFunc: func(obj interface{}) {
				oc.handleLocalPodSelectorDelFunc(policy, np, portGroupIngressDenyName, portGroupEgressDenyName, obj)
			},
			UpdateFunc: func(oldObj, newObj interface{}) {
				oc.handleLocalPodSelectorAddFunc(policy, np, portGroupIngressDenyName, portGroupEgressDenyName, newObj)
			},
		}, func(objs []interface{}) {
			handleInitialItems(objs)
		})

	np.Lock()
	defer np.Unlock()
	np.podHandlerList = append(np.podHandlerList, h)
}

// we only need to create an address set if there is a podSelector or namespaceSelector
func hasAnyLabelSelector(peers []knet.NetworkPolicyPeer) bool {
	for _, peer := range peers {
		if peer.PodSelector != nil || peer.NamespaceSelector != nil {
			return true
		}
	}
	return false
}

<<<<<<< HEAD
// addNetworkPolicy creates and applies OVN ACLs to pod logical switch
// ports from Kubernetes NetworkPolicy objects using OVN Port Groups
func (oc *Controller) addNetworkPolicy(policy *knet.NetworkPolicy) {
	klog.Infof("Adding network policy %s in namespace %s", policy.Name,
		policy.Namespace)

	nsInfo, nsUnlock, err := oc.waitForNamespaceLocked(policy.Namespace, false)
	if err != nil {
		klog.Errorf("Failed to wait for namespace %s event (%v)",
			policy.Namespace, err)
		return
	}
	_, alreadyExists := nsInfo.networkPolicies[policy.Name]
	if alreadyExists {
		nsUnlock()
		return
	}

	np := NewNetworkPolicy(policy)

	if len(nsInfo.networkPolicies) == 0 {
		err := oc.createDefaultDenyPortGroup(policy.Namespace, nsInfo, knet.PolicyTypeIngress, nsInfo.aclLogging.Deny, policy.Name)
		if err != nil {
			nsInfo.Unlock()
			klog.Errorf(err.Error())
			return
		}
		err = oc.createDefaultDenyPortGroup(policy.Namespace, nsInfo, knet.PolicyTypeEgress, nsInfo.aclLogging.Deny, policy.Name)
		if err != nil {
			nsInfo.Unlock()
			klog.Errorf(err.Error())
			return
		}
	}
	nsInfo.networkPolicies[policy.Name] = np

	nsUnlock()
=======
// createNetworkPolicy creates a network policy
func (oc *Controller) createNetworkPolicy(np *networkPolicy, policy *knet.NetworkPolicy, aclLogDeny, aclLogAllow,
	portGroupIngressDenyName, portGroupEgressDenyName string) {

>>>>>>> f0d82ea9
	np.Lock()

	if aclLogDeny != "" || aclLogAllow != "" {
		klog.Infof("ACL logging for network policy %s in namespace %s set to deny=%s, allow=%s",
			policy.Name, policy.Namespace, aclLogDeny, aclLogAllow)
	}

	type policyHandler struct {
		gress             *gressPolicy
		namespaceSelector *metav1.LabelSelector
		podSelector       *metav1.LabelSelector
	}
	var policyHandlers []policyHandler
	// Go through each ingress rule.  For each ingress rule, create an
	// addressSet for the peer pods.
	for i, ingressJSON := range policy.Spec.Ingress {
		klog.V(5).Infof("Network policy ingress is %+v", ingressJSON)

		ingress := newGressPolicy(knet.PolicyTypeIngress, i, policy.Namespace, policy.Name)

		// Each ingress rule can have multiple ports to which we allow traffic.
		for _, portJSON := range ingressJSON.Ports {
			ingress.addPortPolicy(&portJSON)
		}

		if hasAnyLabelSelector(ingressJSON.From) {
			klog.V(5).Infof("Network policy %s with ingress rule %s has a selector", policy.Name, ingress.policyName)
			if err := ingress.ensurePeerAddressSet(oc.addressSetFactory); err != nil {
				klog.Errorf(err.Error())
				continue
			}
			// Start service handlers ONLY if there's an ingress Address Set
			oc.handlePeerService(policy, ingress, np)
		}

		for _, fromJSON := range ingressJSON.From {
			// Add IPBlock to ingress network policy
			if fromJSON.IPBlock != nil {
				ingress.addIPBlock(fromJSON.IPBlock)
			}

			policyHandlers = append(policyHandlers, policyHandler{
				gress:             ingress,
				namespaceSelector: fromJSON.NamespaceSelector,
				podSelector:       fromJSON.PodSelector,
			})
		}
		np.ingressPolicies = append(np.ingressPolicies, ingress)
	}

	// Go through each egress rule.  For each egress rule, create an
	// addressSet for the peer pods.
	for i, egressJSON := range policy.Spec.Egress {
		klog.V(5).Infof("Network policy egress is %+v", egressJSON)

		egress := newGressPolicy(knet.PolicyTypeEgress, i, policy.Namespace, policy.Name)

		// Each egress rule can have multiple ports to which we allow traffic.
		for _, portJSON := range egressJSON.Ports {
			egress.addPortPolicy(&portJSON)
		}

		if hasAnyLabelSelector(egressJSON.To) {
			klog.V(5).Infof("Network policy %s with egress rule %s has a selector", policy.Name, egress.policyName)
			if err := egress.ensurePeerAddressSet(oc.addressSetFactory); err != nil {
				klog.Errorf(err.Error())
				continue
			}
		}

		for _, toJSON := range egressJSON.To {
			// Add IPBlock to egress network policy
			if toJSON.IPBlock != nil {
				egress.addIPBlock(toJSON.IPBlock)
			}

			policyHandlers = append(policyHandlers, policyHandler{
				gress:             egress,
				namespaceSelector: toJSON.NamespaceSelector,
				podSelector:       toJSON.PodSelector,
			})
		}
		np.egressPolicies = append(np.egressPolicies, egress)
	}
	np.Unlock()

	for _, handler := range policyHandlers {
		if handler.namespaceSelector != nil && handler.podSelector != nil {
			// For each rule that contains both peer namespace selector and
			// peer pod selector, we create a watcher for each matching namespace
			// that populates the addressSet
			oc.handlePeerNamespaceAndPodSelector(handler.namespaceSelector, handler.podSelector, handler.gress, np)
		} else if handler.namespaceSelector != nil {
			// For each peer namespace selector, we create a watcher that
			// populates ingress.peerAddressSets
			oc.handlePeerNamespaceSelector(handler.namespaceSelector, handler.gress, np)
		} else if handler.podSelector != nil {
			// For each peer pod selector, we create a watcher that
			// populates the addressSet
			oc.handlePeerPodSelector(policy, handler.podSelector,
				handler.gress, np)
		}
	}

	readableGroupName := fmt.Sprintf("%s_%s", policy.Namespace, policy.Name)
	np.portGroupName = hashedPortGroup(readableGroupName)
	ops := []ovsdb.Operation{}

	// Build policy ACLs
	acls := oc.buildNetworkPolicyACLs(np, aclLogAllow)
	ops, err := libovsdbops.CreateOrUpdateACLsOps(oc.nbClient, ops, acls...)
	if err != nil {
		klog.Errorf(err.Error())
		return
	}

	// Build a port group for the policy. All the pods that this policy
	// selects will be eventually added to this port group.
	pg := libovsdbops.BuildPortGroup(np.portGroupName, readableGroupName, nil, acls)

	// Add a handler to update the policy and deny port groups with the pods
	// this policy applies to.
	// Handle initial items locally to minimize DB ops.
	var selectedPods []interface{}
	handleInitialSelectedPods := func(objs []interface{}) {
		selectedPods = objs
		policyPorts, ingressDenyPorts, egressDenyPorts := oc.processLocalPodSelectorSetPods(policy, np, selectedPods...)
		pg.Ports = append(pg.Ports, policyPorts...)
		ops, err = libovsdbops.AddPortsToPortGroupOps(oc.nbClient, ops, portGroupIngressDenyName, ingressDenyPorts...)
		if err != nil {
			oc.processLocalPodSelectorDelPods(np, selectedPods...)
			klog.Errorf(err.Error())
		}
		ops, err = libovsdbops.AddPortsToPortGroupOps(oc.nbClient, ops, portGroupEgressDenyName, egressDenyPorts...)
		if err != nil {
			oc.processLocalPodSelectorDelPods(np, selectedPods...)
			klog.Errorf(err.Error())
		}
	}
	oc.handleLocalPodSelector(policy, np, portGroupIngressDenyName, portGroupEgressDenyName, handleInitialSelectedPods)

	np.Lock()
	defer np.Unlock()
	if np.deleted {
		oc.processLocalPodSelectorDelPods(np, selectedPods...)
		return
	}

	ops, err = libovsdbops.CreateOrUpdatePortGroupsOps(oc.nbClient, ops, pg)
	if err != nil {
		oc.processLocalPodSelectorDelPods(np, selectedPods...)
		klog.Errorf(err.Error())
		return
	}

	_, err = libovsdbops.TransactAndCheck(oc.nbClient, ops)
	if err != nil {
		oc.processLocalPodSelectorDelPods(np, selectedPods...)
		klog.Errorf(err.Error())
		return
	}
}

// addNetworkPolicy creates and applies OVN ACLs to pod logical switch
// ports from Kubernetes NetworkPolicy objects using OVN Port Groups
func (oc *Controller) addNetworkPolicy(policy *knet.NetworkPolicy) {
	klog.Infof("Adding network policy %s in namespace %s", policy.Name,
		policy.Namespace)

	nsInfo, nsUnlock, err := oc.ensureNamespaceLocked(policy.Namespace, false, nil)
	if err != nil {
		klog.Errorf("Unable to ensure namespace for network policy: %s, namespace: %s, error: %v",
			policy.Name, policy.Namespace, err)
		return
	}
	_, alreadyExists := nsInfo.networkPolicies[policy.Name]
	if alreadyExists {
		nsUnlock()
		return
	}
	np := NewNetworkPolicy(policy)

	if len(nsInfo.networkPolicies) == 0 {
		err = oc.createDefaultDenyPGAndACLs(policy.Namespace, policy.Name, nsInfo)
		if err != nil {
			klog.Errorf(err.Error())
			nsUnlock()
			return
		}
	}
	nsInfo.networkPolicies[policy.Name] = np
	aclLogDeny := nsInfo.aclLogging.Deny
	aclLogAllow := nsInfo.aclLogging.Allow
	portGroupIngressDenyName := nsInfo.portGroupIngressDenyName
	portGroupEgressDenyName := nsInfo.portGroupEgressDenyName
	nsUnlock()
	oc.createNetworkPolicy(np, policy, aclLogDeny, aclLogAllow, portGroupIngressDenyName, portGroupEgressDenyName)
}

// buildNetworkPolicyACLs builds the ACLS associated with the 'gress policies
// of the provided network policy.
func (oc *Controller) buildNetworkPolicyACLs(np *networkPolicy, aclLogging string) []*nbdb.ACL {
	acls := []*nbdb.ACL{}
	for _, gp := range np.ingressPolicies {
		acl := gp.buildLocalPodACLs(np.portGroupName, aclLogging)
		acls = append(acls, acl...)
	}
	for _, gp := range np.egressPolicies {
		acl := gp.buildLocalPodACLs(np.portGroupName, aclLogging)
		acls = append(acls, acl...)
	}

	return acls
}

func (oc *Controller) deleteNetworkPolicy(policy *knet.NetworkPolicy) {
	klog.Infof("Deleting network policy %s in namespace %s",
		policy.Name, policy.Namespace)

	nsInfo, nsUnlock := oc.getNamespaceLocked(policy.Namespace, false)
	if nsInfo == nil {
		klog.V(5).Infof("Failed to get namespace lock when deleting policy %s in namespace %s",
			policy.Name, policy.Namespace)
		return
	}
	defer nsUnlock()

	np := nsInfo.networkPolicies[policy.Name]
	if np == nil {
		return
	}

	delete(nsInfo.networkPolicies, policy.Name)

	oc.destroyNetworkPolicy(np, nsInfo)
}

func (oc *Controller) destroyNetworkPolicy(np *networkPolicy, nsInfo *namespaceInfo) {
	np.Lock()
	defer np.Unlock()
	np.deleted = true
	oc.shutdownHandlers(np)

	ports := []*lpInfo{}
	np.localPods.Range(func(_, value interface{}) bool {
		portInfo := value.(*lpInfo)
		ports = append(ports, portInfo)
		return true
	})

	ingressDenyPorts, egressDenyPorts := oc.localPodDelDefaultDeny(np, ports...)

	ops := []ovsdb.Operation{}
	var err error
	if len(nsInfo.networkPolicies) == 0 {
		ops, err = libovsdbops.DeletePortGroupsOps(oc.nbClient, ops, nsInfo.portGroupIngressDenyName)
		if err != nil {
			klog.Errorf("%v", err)
		}
		ops, err = libovsdbops.DeletePortGroupsOps(oc.nbClient, ops, nsInfo.portGroupEgressDenyName)
		if err != nil {
			klog.Errorf("%v", err)
		}
	} else {
		ops, err = libovsdbops.DeletePortsFromPortGroupOps(oc.nbClient, ops, nsInfo.portGroupIngressDenyName, ingressDenyPorts...)
		if err != nil {
			klog.Errorf(err.Error())
		}
		ops, err = libovsdbops.DeletePortsFromPortGroupOps(oc.nbClient, ops, nsInfo.portGroupEgressDenyName, egressDenyPorts...)
		if err != nil {
			klog.Errorf(err.Error())
		}
	}

	// Delete the port group
	ops, err = libovsdbops.DeletePortGroupsOps(oc.nbClient, ops, np.portGroupName)
	if err != nil {
		klog.Errorf("%v", err)
	}

	_, err = libovsdbops.TransactAndCheck(oc.nbClient, ops)
	if err != nil {
		klog.Errorf(err.Error())
		return
	}

	// Delete ingress/egress address sets
	for _, policy := range np.ingressPolicies {
		if err := policy.destroy(); err != nil {
			klog.Errorf(err.Error())
		}
	}
	for _, policy := range np.egressPolicies {
		if err := policy.destroy(); err != nil {
			klog.Errorf(err.Error())
		}
	}
}

// handlePeerPodSelectorAddUpdate adds the IP address of a pod that has been
// selected as a peer by a NetworkPolicy's ingress/egress section to that
// ingress/egress address set
func (oc *Controller) handlePeerPodSelectorAddUpdate(gp *gressPolicy, objs ...interface{}) {
	pods := make([]*kapi.Pod, 0, len(objs))
	for _, obj := range objs {
		pod := obj.(*kapi.Pod)
		if pod.Spec.NodeName == "" {
			continue
		}
		pods = append(pods, pod)
	}
	if err := gp.addPeerPods(pods...); err != nil {
		klog.Errorf(err.Error())
	}
}

// handlePeerPodSelectorDelete removes the IP address of a pod that no longer
// matches a NetworkPolicy ingress/egress section's selectors from that
// ingress/egress address set
func (oc *Controller) handlePeerPodSelectorDelete(gp *gressPolicy, obj interface{}) {
	pod := obj.(*kapi.Pod)
	if pod.Spec.NodeName == "" {
		return
	}
	if err := gp.deletePeerPod(pod); err != nil {
		klog.Errorf(err.Error())
	}
}

// handlePeerServiceSelectorAddUpdate adds the VIP of a service that selects
// pods that are selected by the Network Policy
func (oc *Controller) handlePeerServiceAdd(gp *gressPolicy, obj interface{}) {
	service := obj.(*kapi.Service)
	klog.V(5).Infof("A Service: %s matches the namespace as the gress policy: %s", service.Name, gp.policyName)
	if err := gp.addPeerSvcVip(oc.nbClient, service); err != nil {
		klog.Errorf(err.Error())
	}
}

// handlePeerServiceDelete removes the VIP of a service that selects
// pods that are selected by the Network Policy
func (oc *Controller) handlePeerServiceDelete(gp *gressPolicy, obj interface{}) {
	service := obj.(*kapi.Service)
	if err := gp.deletePeerSvcVip(oc.nbClient, service); err != nil {
		klog.Errorf(err.Error())
	}
}

// Watch Services that are in the same Namespace as the NP
// To account for hairpined traffic
func (oc *Controller) handlePeerService(
	policy *knet.NetworkPolicy, gp *gressPolicy, np *networkPolicy) {

	h := oc.watchFactory.AddFilteredServiceHandler(policy.Namespace,
		cache.ResourceEventHandlerFuncs{
			AddFunc: func(obj interface{}) {
				// Service is matched so add VIP to addressSet
				oc.handlePeerServiceAdd(gp, obj)
			},
			DeleteFunc: func(obj interface{}) {
				// If Service that has matched pods are deleted remove VIP
				oc.handlePeerServiceDelete(gp, obj)
			},
			UpdateFunc: func(oldObj, newObj interface{}) {
				// If Service Is updated make sure same pods are still matched
				oldSvc := oldObj.(*kapi.Service)
				newSvc := newObj.(*kapi.Service)
				if reflect.DeepEqual(newSvc.Spec.ExternalIPs, oldSvc.Spec.ExternalIPs) &&
					reflect.DeepEqual(newSvc.Spec.ClusterIP, oldSvc.Spec.ClusterIP) &&
					reflect.DeepEqual(newSvc.Spec.Type, oldSvc.Spec.Type) &&
					reflect.DeepEqual(newSvc.Status.LoadBalancer.Ingress, oldSvc.Status.LoadBalancer.Ingress) {

					klog.V(5).Infof("Skipping service update for: %s as change does not apply to any of .Spec.Ports, "+
						".Spec.ExternalIP, .Spec.ClusterIP, .Spec.Type, .Status.LoadBalancer.Ingress", newSvc.Name)
					return
				}

				oc.handlePeerServiceDelete(gp, oldObj)
				oc.handlePeerServiceAdd(gp, newObj)
			},
		}, nil)
	np.svcHandlerList = append(np.svcHandlerList, h)
}

func (oc *Controller) handlePeerPodSelector(
	policy *knet.NetworkPolicy, podSelector *metav1.LabelSelector,
	gp *gressPolicy, np *networkPolicy) {

	// NetworkPolicy is validated by the apiserver; this can't fail.
	sel, _ := metav1.LabelSelectorAsSelector(podSelector)

	h := oc.watchFactory.AddFilteredPodHandler(policy.Namespace, sel,
		cache.ResourceEventHandlerFuncs{
			AddFunc: func(obj interface{}) {
				oc.handlePeerPodSelectorAddUpdate(gp, obj)
			},
			DeleteFunc: func(obj interface{}) {
				oc.handlePeerPodSelectorDelete(gp, obj)
			},
			UpdateFunc: func(oldObj, newObj interface{}) {
				oc.handlePeerPodSelectorAddUpdate(gp, newObj)
			},
		}, func(objs []interface{}) {
			oc.handlePeerPodSelectorAddUpdate(gp, objs...)
		})
	np.podHandlerList = append(np.podHandlerList, h)
}

func (oc *Controller) handlePeerNamespaceAndPodSelector(
	namespaceSelector *metav1.LabelSelector,
	podSelector *metav1.LabelSelector,
	gp *gressPolicy,
	np *networkPolicy) {

	// NetworkPolicy is validated by the apiserver; this can't fail.
	nsSel, _ := metav1.LabelSelectorAsSelector(namespaceSelector)
	podSel, _ := metav1.LabelSelectorAsSelector(podSelector)

	namespaceHandler := oc.watchFactory.AddFilteredNamespaceHandler("", nsSel,
		cache.ResourceEventHandlerFuncs{
			AddFunc: func(obj interface{}) {
				namespace := obj.(*kapi.Namespace)
				np.RLock()
				alreadyDeleted := np.deleted
				np.RUnlock()
				if alreadyDeleted {
					return
				}

				// The AddFilteredPodHandler call might call handlePeerPodSelectorAddUpdate
				// on existing pods so we can't be holding the lock at this point
				podHandler := oc.watchFactory.AddFilteredPodHandler(namespace.Name, podSel,
					cache.ResourceEventHandlerFuncs{
						AddFunc: func(obj interface{}) {
							oc.handlePeerPodSelectorAddUpdate(gp, obj)
						},
						DeleteFunc: func(obj interface{}) {
							oc.handlePeerPodSelectorDelete(gp, obj)
						},
						UpdateFunc: func(oldObj, newObj interface{}) {
							oc.handlePeerPodSelectorAddUpdate(gp, newObj)
						},
					}, func(objs []interface{}) {
						oc.handlePeerPodSelectorAddUpdate(gp, objs...)
					})
				np.Lock()
				defer np.Unlock()
				if np.deleted {
					oc.watchFactory.RemovePodHandler(podHandler)
					return
				}
				np.podHandlerList = append(np.podHandlerList, podHandler)
			},
			DeleteFunc: func(obj interface{}) {
				// when the namespace labels no longer apply
				// remove the namespaces pods from the address_set
				namespace := obj.(*kapi.Namespace)
				pods, _ := oc.watchFactory.GetPods(namespace.Name)

				for _, pod := range pods {
					oc.handlePeerPodSelectorDelete(gp, pod)
				}

			},
			UpdateFunc: func(oldObj, newObj interface{}) {
			},
		}, nil)
	np.nsHandlerList = append(np.nsHandlerList, namespaceHandler)
}

func (oc *Controller) handlePeerNamespaceSelectorOnUpdate(np *networkPolicy, gp *gressPolicy, doUpdate func() bool) {
	aclLoggingLevels := oc.GetNetworkPolicyACLLogging(np.namespace)
	np.Lock()
	defer np.Unlock()
	// This needs to be a write lock because there's no locking around 'gress policies
	if !np.deleted && doUpdate() {
		acls := gp.buildLocalPodACLs(np.portGroupName, aclLoggingLevels.Allow)
		ops, err := libovsdbops.CreateOrUpdateACLsOps(oc.nbClient, nil, acls...)
		if err != nil {
			klog.Errorf(err.Error())
		}
		ops, err = libovsdbops.AddACLsToPortGroupOps(oc.nbClient, ops, np.portGroupName, acls...)
		if err != nil {
			klog.Errorf(err.Error())
		}
		_, err = libovsdbops.TransactAndCheck(oc.nbClient, ops)
		if err != nil {
			klog.Errorf(err.Error())
		}
	}
}

func (oc *Controller) handlePeerNamespaceSelector(
	namespaceSelector *metav1.LabelSelector,
	gress *gressPolicy, np *networkPolicy) {

	// NetworkPolicy is validated by the apiserver; this can't fail.
	sel, _ := metav1.LabelSelectorAsSelector(namespaceSelector)

	h := oc.watchFactory.AddFilteredNamespaceHandler("", sel,
		cache.ResourceEventHandlerFuncs{
			AddFunc: func(obj interface{}) {
				namespace := obj.(*kapi.Namespace)
				// Update the ACL ...
				oc.handlePeerNamespaceSelectorOnUpdate(np, gress, func() bool {
					// ... on condition that the added address set was not already in the 'gress policy
					return gress.addNamespaceAddressSet(namespace.Name)
				})
			},
			DeleteFunc: func(obj interface{}) {
				namespace := obj.(*kapi.Namespace)
				// Update the ACL ...
				oc.handlePeerNamespaceSelectorOnUpdate(np, gress, func() bool {
					// ... on condition that the removed address set was in the 'gress policy
					return gress.delNamespaceAddressSet(namespace.Name)
				})
			},
			UpdateFunc: func(oldObj, newObj interface{}) {
			},
		}, func(i []interface{}) {
			// This needs to be a write lock because there's no locking around 'gress policies
			np.Lock()
			defer np.Unlock()
			// We load the existing address set into the 'gress policy.
			// Notice that this will make the AddFunc for this initial
			// address set a noop.
			// The ACL must be set explicitly after setting up this handler
			// for the address set to be considered.
			gress.addNamespaceAddressSets(i)
		})
	np.nsHandlerList = append(np.nsHandlerList, h)
}

func (oc *Controller) shutdownHandlers(np *networkPolicy) {
	for _, handler := range np.podHandlerList {
		oc.watchFactory.RemovePodHandler(handler)
	}
	for _, handler := range np.nsHandlerList {
		oc.watchFactory.RemoveNamespaceHandler(handler)
	}
	for _, handler := range np.svcHandlerList {
		oc.watchFactory.RemoveServiceHandler(handler)
	}
}<|MERGE_RESOLUTION|>--- conflicted
+++ resolved
@@ -214,25 +214,8 @@
 	return libovsdbops.BuildACL(aclName, direction, priority, match, action, meter, severity, log, externalIds)
 }
 
-<<<<<<< HEAD
-func deleteFromPortGroup(ovnNBClient goovn.Client, portGroupName, portName, portUUID string) error {
-	cmd, err := ovnNBClient.PortGroupRemovePort(portGroupName, portUUID)
-	if err != nil {
-		// PortGroup already deleted...
-		if err == goovn.ErrorNotFound {
-			return nil
-		} else {
-			return fmt.Errorf("error preparing removing port %v from port group %s (%v)", portName, portGroupName, err)
-		}
-	}
-	if err := ovnNBClient.Execute(cmd); err != nil {
-		return fmt.Errorf("error committing removing ports (%v) from port group %s (%v)", portName, portGroupName, err)
-	}
-	return nil
-=======
 func defaultDenyPortGroup(namespace, gressSuffix string) string {
 	return hashedPortGroup(namespace) + "_" + gressSuffix
->>>>>>> f0d82ea9
 }
 
 func buildDenyACLs(namespace, policy, pg, aclLogging string, policyType knet.PolicyType) (denyACL, allowACL *nbdb.ACL) {
@@ -527,13 +510,8 @@
 // podDeleteAllowMulticastPolicy removes the pod's logical switch port from the
 // namespace's multicast port group. Caller must hold the namespace's
 // namespaceInfo object lock.
-<<<<<<< HEAD
-func podDeleteAllowMulticastPolicy(ovnNBClient goovn.Client, ns, name, uuid string) error {
-	return deleteFromPortGroup(ovnNBClient, hashedPortGroup(ns), name, uuid)
-=======
 func podDeleteAllowMulticastPolicy(nbClient libovsdbclient.Client, ns string, portInfo *lpInfo) error {
 	return libovsdbops.DeletePortsFromPortGroup(nbClient, hashedPortGroup(ns), portInfo.uuid)
->>>>>>> f0d82ea9
 }
 
 // localPodAddDefaultDeny ensures ports (i.e. pods) are in the correct
@@ -766,11 +744,7 @@
 		return
 	}
 
-<<<<<<< HEAD
-	err = deleteFromPortGroup(oc.ovnNBClient, np.portGroupName, portInfo.name, portInfo.uuid)
-=======
 	ops, err = libovsdbops.DeletePortsFromPortGroupOps(oc.nbClient, ops, np.portGroupName, policyPorts...)
->>>>>>> f0d82ea9
 	if err != nil {
 		oc.processLocalPodSelectorSetPods(policy, np, obj)
 		klog.Errorf(err.Error())
@@ -821,50 +795,10 @@
 	return false
 }
 
-<<<<<<< HEAD
-// addNetworkPolicy creates and applies OVN ACLs to pod logical switch
-// ports from Kubernetes NetworkPolicy objects using OVN Port Groups
-func (oc *Controller) addNetworkPolicy(policy *knet.NetworkPolicy) {
-	klog.Infof("Adding network policy %s in namespace %s", policy.Name,
-		policy.Namespace)
-
-	nsInfo, nsUnlock, err := oc.waitForNamespaceLocked(policy.Namespace, false)
-	if err != nil {
-		klog.Errorf("Failed to wait for namespace %s event (%v)",
-			policy.Namespace, err)
-		return
-	}
-	_, alreadyExists := nsInfo.networkPolicies[policy.Name]
-	if alreadyExists {
-		nsUnlock()
-		return
-	}
-
-	np := NewNetworkPolicy(policy)
-
-	if len(nsInfo.networkPolicies) == 0 {
-		err := oc.createDefaultDenyPortGroup(policy.Namespace, nsInfo, knet.PolicyTypeIngress, nsInfo.aclLogging.Deny, policy.Name)
-		if err != nil {
-			nsInfo.Unlock()
-			klog.Errorf(err.Error())
-			return
-		}
-		err = oc.createDefaultDenyPortGroup(policy.Namespace, nsInfo, knet.PolicyTypeEgress, nsInfo.aclLogging.Deny, policy.Name)
-		if err != nil {
-			nsInfo.Unlock()
-			klog.Errorf(err.Error())
-			return
-		}
-	}
-	nsInfo.networkPolicies[policy.Name] = np
-
-	nsUnlock()
-=======
 // createNetworkPolicy creates a network policy
 func (oc *Controller) createNetworkPolicy(np *networkPolicy, policy *knet.NetworkPolicy, aclLogDeny, aclLogAllow,
 	portGroupIngressDenyName, portGroupEgressDenyName string) {
 
->>>>>>> f0d82ea9
 	np.Lock()
 
 	if aclLogDeny != "" || aclLogAllow != "" {
